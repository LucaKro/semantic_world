--- conflicted
+++ resolved
@@ -20,18 +20,9 @@
 from lxml import etree
 from typing_extensions import List
 
-<<<<<<< HEAD
 from .connections import ActiveConnection, PassiveConnection, FixedConnection, PrismaticConnection, RevoluteConnection, \
     OmniDrive
-from .connections import (
-    HasUpdateState,
-    Has1DOFState,
-    Connection6DoF,
-)
-=======
-from .connections import ActiveConnection, PassiveConnection, FixedConnection
 from .connections import (HasUpdateState, Has1DOFState, Connection6DoF, )
->>>>>>> 8c4c3e5b
 from .degree_of_freedom import DegreeOfFreedom
 from .exceptions import (DuplicateViewError, AddingAnExistingViewError, ViewNotFoundError,
                          AlreadyBelongsToAWorldError, )
