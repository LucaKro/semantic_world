from __future__ import absolute_import
from __future__ import annotations

import logging
from copy import deepcopy
from dataclasses import dataclass, field
from enum import IntEnum
from functools import wraps, lru_cache
from typing import Dict, Tuple, OrderedDict, Union, Optional

import matplotlib.pyplot as plt
import numpy as np
import rustworkx as rx
import rustworkx.visit
import rustworkx.visualization
from typing_extensions import List, Type

from .connections import HasUpdateState, Has1DOFState, Connection6DoF, ActiveConnection, PassiveConnection
from .degree_of_freedom import DegreeOfFreedom
from .exceptions import DuplicateViewError, AddingAnExistingViewError
from .ik_solver import InverseKinematicsSolver
from .prefixed_name import PrefixedName
from .spatial_types import spatial_types as cas
from .spatial_types.derivatives import Derivatives, DerivativeMap
from .spatial_types.math import inverse_frame
from .types import NpMatrix4x4
from .utils import IDGenerator, copy_lru_cache
from .world_entity import Body, Connection, View, Region
from .world_state import WorldState

logger = logging.getLogger(__name__)

id_generator = IDGenerator()

class PlotAlignment(IntEnum):
    HORIZONTAL = 0
    VERTICAL = 1


class ForwardKinematicsVisitor(rustworkx.visit.DFSVisitor):
    """
    Visitor class for collection various forward kinematics expressions in a world model.

    This class is designed to traverse a world, compute the forward kinematics transformations in batches for different
    use cases.
    1. Efficient computation of forward kinematics between any bodies in the world.
    2. Efficient computation of forward kinematics for all bodies with collisions for updating collision checkers.
    3. Efficient computation of forward kinematics as position and quaternion, useful for ROS tf.
    """

    compiled_collision_fks: cas.CompiledFunction
    compiled_all_fks: cas.CompiledFunction

    forward_kinematics_for_all_bodies: np.ndarray
    """
    A 2D array containing the stacked forward kinematics expressions for all bodies in the world.
    Dimensions are ((number of bodies) * 4) x 4.
    They are computed in batch for efficiency.
    """
    body_name_to_forward_kinematics_idx: Dict[PrefixedName, int]
    """
    Given a body name, returns the index of the first row in `forward_kinematics_for_all_bodies` that corresponds to that body.
    """

    def __init__(self, world: World):
        self.world = world
        self.child_body_to_fk_expr: Dict[PrefixedName, cas.TransformationMatrix] = {
            self.world.root.name: cas.TransformationMatrix()
        }
        self.tf: Dict[Tuple[PrefixedName, PrefixedName], cas.Expression] = OrderedDict()

    def connection_call(self, edge: Tuple[int, int, Connection]):
        """
        Gathers forward kinematics expressions for a connection.
        """
        connection = edge[2]
        map_T_parent = self.child_body_to_fk_expr[connection.parent.name]
        self.child_body_to_fk_expr[connection.child.name] = map_T_parent.dot(
            connection.origin_expression
        )
        self.tf[(connection.parent.name, connection.child.name)] = (
            connection.origin_as_position_quaternion()
        )

    tree_edge = connection_call

    def compile_forward_kinematics(self) -> None:
        """
        Compiles forward kinematics expressions for fast evaluation.
        """
        all_fks = cas.vstack(
            [self.child_body_to_fk_expr[body.name] for body in self.world.bodies]
        )
        tf = cas.vstack([pose for pose in self.tf.values()])
        collision_fks = []
        for body in self.world.bodies_with_collisions:
            if body == self.world.root:
                continue
            collision_fks.append(self.child_body_to_fk_expr[body.name])
        collision_fks = cas.vstack(collision_fks)
        params = [v.symbols.position for v in self.world.degrees_of_freedom]
        self.compiled_all_fks = all_fks.compile(parameters=params)
        self.compiled_collision_fks = collision_fks.compile(parameters=params)
        self.compiled_tf = tf.compile(parameters=params)
        self.idx_start = {body.name: i * 4 for i, body in enumerate(self.world.bodies)}

    def recompute(self) -> None:
        """
        Clears cache and recomputes all forward kinematics. Should be called after a state update.
        """
        self.compute_forward_kinematics_np.cache_clear()
        self.subs = self.world.state.positions
        self.forward_kinematics_for_all_bodies = self.compiled_all_fks.fast_call(
            self.subs
        )

    def compute_tf(self) -> np.ndarray:
        """
        Computes a (number of bodies) x 7 matrix of forward kinematics in position/quaternion format.
        The rows are ordered by body name.
        The first 3 entries are position values, the last 4 entires are quaternion values in x, y, z, w order.

        This is not updated in 'recompute', because this functionality is only used with ROS.
        :return: A large matrix with all forward kinematics.
        """
        return self.compiled_tf.fast_call(self.subs)

    @lru_cache(maxsize=None)
    def compute_forward_kinematics_np(self, root: Body, tip: Body) -> NpMatrix4x4:
        """
        Computes the forward kinematics from the root body to the tip body, root_T_tip.

        This method computes the transformation matrix representing the pose of the
        tip body relative to the root body, expressed as a numpy ndarray.

        :param root: Root body for which the kinematics are computed.
        :param tip: Tip body to which the kinematics are computed.
        :return: Transformation matrix representing the relative pose of the tip body with respect to the root body.
        """
        root = root.name
        tip = tip.name
        root_is_world = root == self.world.root.name
        tip_is_world = tip == self.world.root.name

        if not tip_is_world:
            i = self.idx_start[tip]
            map_T_tip = self.forward_kinematics_for_all_bodies[i : i + 4]
            if root_is_world:
                return map_T_tip

        if not root_is_world:
            i = self.idx_start[root]
            map_T_root = self.forward_kinematics_for_all_bodies[i : i + 4]
            root_T_map = inverse_frame(map_T_root)
            if tip_is_world:
                return root_T_map

        if tip_is_world and root_is_world:
            return np.eye(4)

        return root_T_map @ map_T_tip


class ResetStateContextManager:
    """
    A context manager for resetting the state of a given `World` instance.

    This class is designed to allow operations to be performed on a `World`
    object, ensuring that its state can be safely returned to its previous
    condition upon leaving the context. If no exceptions occur within the
    context, the original state of the `World` instance is restored, and the
    state change is notified.
    """

    def __init__(self, world: World):
        self.world = world

    def __enter__(self) -> None:
        self.state = deepcopy(self.world.state)

    def __exit__(
        self,
        exc_type: Optional[type],
        exc_val: Optional[Exception],
        exc_tb: Optional[type],
    ) -> None:
        if exc_type is None:
            self.world.state = self.state
            self.world.notify_state_change()


class WorldModelUpdateContextManager:
    """
    Context manager for updating the state of a given `World` instance.
    This class manages that updates to the world within the context of this class only trigger recomputations after all
    desired updates have been performed.
    """

    first: bool = True

    def __init__(self, world: World):
        self.world = world

    def __enter__(self):
        if self.world.world_is_being_modified:
            self.first = False
        self.world.world_is_being_modified = True
        return self.world

    def __exit__(self, exc_type, exc_val, exc_tb):
        if self.first:
            self.world.world_is_being_modified = False
            if exc_type is None:
                self.world._notify_model_change()


def modifies_world(func):
    """
    Decorator that marks a method as a modification to the state or model of a world.
    """

    @wraps(func)
    def wrapper(self: World, *args, **kwargs):
        with self.modify_world() as context_manager:
            result = func(self, *args, **kwargs)
            return result

    return wrapper


@dataclass
class World:
    """
    A class representing the world.
    The world manages a set of bodies and connections represented as a tree-like graph.
    The nodes represent bodies in the world, and the edges represent joins between them.
    """

    kinematic_structure: rx.PyDAG[Body] = field(
        default_factory=lambda: rx.PyDAG(multigraph=False), kw_only=True, repr=False
    )
    """
    The kinematic structure of the world.
    The kinematic structure is a tree shaped directed graph where the nodes represent bodies in the world,
    and the edges represent connections between them.
    """

    views: List[View] = field(default_factory=list, repr=False)
    """
    All views the world is aware of.
    """

    regions: List[Region] = field(default_factory=list, repr=False)

    degrees_of_freedom: List[DegreeOfFreedom] = field(default_factory=list)

    state: WorldState = field(default_factory=WorldState)
    """
    2d array where rows are derivatives and columns are dof values for that derivative.
    """

    _model_version: int = 0
    """
    The version of the model. This increases whenever a change to the kinematic model is made. Mostly triggered
    by adding/removing bodies and connections.
    """

    _state_version: int = 0
    """
    The version of the state. This increases whenever a change to the state of the kinematic model is made. 
    Mostly triggered by updating connection values.
    """

    world_is_being_modified: bool = False
    """
    Is set to True, when a function with @modifies_world is called or world.modify_world context is used.
    """

    name: Optional[str] = None
    """
    Name of the world. May act as default namespace for all bodies and views in the world which do not have a prefix.
    """

    @property
    def root(self) -> Body:
        """
        The root of the world is the unique node with in-degree 0.

        :return: The root of the world.
        """
        possible_roots = [
            node
            for node in self.bodies
            if self.kinematic_structure.in_degree(node.index) == 0
        ]
        if len(possible_roots) == 1:
            return possible_roots[0]
        elif len(possible_roots) > 1:
            raise ValueError(
                f"More than one root found. Possible roots are {possible_roots}"
            )
        else:
            raise ValueError(f"No root found.")

    def __hash__(self):
        return hash(id(self))

    def validate(self) -> bool:
        """
        Validate the world.

        The world must be a tree.
        :return: True if the world is valid, raises an AssertionError otherwise.
        """
        assert len(self.bodies) == (len(self.connections) + 1)
        assert rx.is_weakly_connected(self.kinematic_structure)
        return True

    @modifies_world
    def create_degree_of_freedom(
        self,
        name: PrefixedName,
        lower_limits: Optional[DerivativeMap[float]] = None,
        upper_limits: Optional[DerivativeMap[float]] = None,
    ) -> DegreeOfFreedom:
        """
        Create a degree of freedom in the world and return it.
        For dependent kinematics, DoFs must be created with this method and passed to the connection's conctructor.
        :param name: Name of the DoF.
        :param lower_limits: If the DoF is actively controlled, it must have at least velocity limits.
        :param upper_limits: If the DoF is actively controlled, it must have at least velocity limits.
        :return: The already registered DoF.
        """
        dof = DegreeOfFreedom(
            name=name, lower_limits=lower_limits, upper_limits=upper_limits, _world=self
        )
        self.register_degree_of_freedom(dof)
        return dof

    @modifies_world
    def register_degree_of_freedom(self, dof: DegreeOfFreedom) -> None:
        """
        Register a degree of freedom in the world.
        This is used to register DoFs that are not created by the world, but are part of the world model.
        :param dof: The degree of freedom to register.
        """
        initial_position = 0
        lower_limit = dof.lower_limits.position
        if lower_limit is not None:
            initial_position = max(lower_limit, initial_position)
        upper_limit = dof.upper_limits.position
        if upper_limit is not None:
            initial_position = min(upper_limit, initial_position)
        self.state[dof.name].position = initial_position
        assert [dof2 for dof2 in self.degrees_of_freedom if dof2.name == dof.name].count(
            dof
        ) == 0
        self.degrees_of_freedom.append(dof)

    def modify_world(self) -> WorldModelUpdateContextManager:
        return WorldModelUpdateContextManager(self)

    def reset_state_context(self) -> ResetStateContextManager:
        return ResetStateContextManager(self)

    def reset_cache(self) -> None:
        # super().reset_cache()
        # self.get_directly_controlled_child_links_with_collisions.cache_clear()
        # self.get_directly_controlled_child_links_with_collisions.cache_clear()
        # self.compute_chain_reduced_to_controlled_joints.cache_clear()
        # self.get_movable_parent_joint.cache_clear()
        # self.get_controlled_parent_joint_of_link.cache_clear()
        # self.get_controlled_parent_joint_of_joint.cache_clear()
        self.compute_split_chain_of_bodies.cache_clear()
        self.compute_split_chain_of_connections.cache_clear()
        # self.are_linked.cache_clear()
        # self.compose_fk_expression.cache_clear()
        self.compute_chain_of_bodies.cache_clear()
        self.compute_chain_of_connections.cache_clear()
        # self.is_link_controlled.cache_clear()
        for dof in self.degrees_of_freedom:
            dof.reset_cache()

    def notify_state_change(self) -> None:
        """
        If you have changed the state of the world, call this function to trigger necessary events and increase
        the state version.
        """
        # self.compute_fk.cache_clear()
        # self.compute_fk_with_collision_offset_np.cache_clear()
        self._recompute_forward_kinematics()
        self._state_version += 1

    def _notify_model_change(self) -> None:
        """
        Call this function if you have changed the model of the world to trigger necessary events and increase
        the model version number.
        """
        if not self.world_is_being_modified:
            # self._fix_tree_structure()
            self.reset_cache()
            self.compile_forward_kinematics_expressions()
            # self._cleanup_unused_dofs()
            self.deleted_orphaned_dof()
            self.notify_state_change()
            self._model_version += 1
            self.validate()

    def deleted_orphaned_dof(self):
        actual_dofs = set()
        for connection in self.connections:
            if isinstance(connection, ActiveConnection):
                actual_dofs.update(set(connection.active_dofs))
            if isinstance(connection, PassiveConnection):
                actual_dofs.update(set(connection.passive_dofs))
        self.degrees_of_freedom = list(actual_dofs)

    @property
    def bodies(self) -> List[Body]:
        """
        :return: A list of all bodies in the world.
        """
        return list(self.kinematic_structure.nodes())

    @property
    def bodies_with_collisions(self) -> List[Body]:
        """
        :return: A list of all bodies in the world that have collisions.
        """
        return [body for body in self.bodies if body.has_collision()]

    @property
    def connections(self) -> List[Connection]:
        """
        :return: A list of all connections in the world.
        """
        return list(self.kinematic_structure.edges())

    @property
    def bodies_topologically_sorted(self) -> List[Body]:
        indices = rx.topological_sort(self.kinematic_structure)

        return [self.kinematic_structure[index] for index in indices]

    @modifies_world
    def add_body(self, body: Body) -> None:
        """
        Add a body to the world.

        :param body: The body to add.
        """
        if body._world is self and body.index is not None:
            return
        elif body._world is not None and body._world is not self:
            raise NotImplementedError(
                "Cannot add a body that already belongs to another world."
            )

        body.index = self.kinematic_structure.add_node(body)

        # write self as the bodys world
        body._world = self

    @modifies_world
    def add_connection(self, connection: Connection) -> None:
        """
        Add a connection and the bodies it connects to the world.

        :param connection: The connection to add.
        """
        self.add_body(connection.parent)
        self.add_body(connection.child)
        connection._world = self
        self.kinematic_structure.add_edge(
            connection.parent.index, connection.child.index, connection
        )

    def add_region(self, region: Region) -> None:
        if region._world is self:
            return
        elif region._world is not None and region._world is not self:
            raise NotImplementedError(
                "Cannot add a region that already belongs to another world."
            )

        region._world = self
        self.regions.append(region)

    def add_view(self, view: View, exists_ok: bool = True) -> None:
        """
        Adds a view to the current list of views if it doesn't already exist. Ensures
        that the `view` is associated with the current instance and maintains the
        integrity of unique view names.

        :param view: The view instance to be added. Its name must be unique within
            the current context.
        :param exists_ok: Whether to raise an error or not when a view already exists.

        :raises AddingAnExistingViewError: If exists_ok is False and a view with the same name and type already exists.
        """

        existing_view = self.get_view_by_name(view.name)
        if existing_view is not None:
            if not exists_ok:
                raise AddingAnExistingViewError(view)
        else:
            view._world = self
            self.views.append(view)

    def get_view_by_name(self, name: Union[str, PrefixedName]) -> Optional[View]:
        """
        Retrieves a View from the list of view based on its name.
        If the input is of type `PrefixedName`, it checks whether the prefix is specified and looks for an
        exact match. Otherwise, it matches based on the name's string representation.
        If more than one body with the same name is found, an assertion error is raised.

        :param name: The name of the view to search for. Can be a string or a `PrefixedName` object.
        :return: The `View` object that matches the given name.
        """
        if isinstance(name, PrefixedName):
            if name.prefix is not None:
                matches = [view for view in self.views if view.name == name]
            else:
                matches = [view for view in self.views if view.name.name == name.name]
        else:
            matches = [view for view in self.views if view.name.name == name]
        if len(matches) > 1:
            raise DuplicateViewError(matches)
        if matches:
            return matches[0]
        return None

    def get_views_by_type(self, view_type: Type[View]) -> List[View]:
        """
        Retrieves all views of a specific type from the world.

        :param view_type: The class (type) of the views to search for.
        :return: A list of `View` objects that match the given type.
        """
        return [view for view in self.views if isinstance(view, view_type)]

    @modifies_world
    def remove_body(self, body: Body) -> None:
        if body._world is self and body.index is not None:
            self.kinematic_structure.remove_node(body.index)
            body._world = None
            body.index = None
        else:
            logger.debug("Trying to remove a body that is not part of this world.")

    @modifies_world
<<<<<<< HEAD
    def remove_region(self, region: Region) -> None:
        if region._world is self:
            self.regions.remove(region)
            region._world = None
        else:
            logger.debug("Trying to remove a region that is not part of this world.")

    @modifies_world
    def remove_connection(self, connection: Connection) -> None:
        if connection._world is self:
            connection._world = None
            if isinstance(connection, ActiveConnection):
                self.degrees_of_freedom = [
                    dof
                    for dof in self.degrees_of_freedom
                    if dof not in connection.active_dofs
                ]
        else:
            logger.debug(
                "Trying to remove a connection that is not part of this world."
            )
=======
    def remove_connection(self, connection: Connection) -> None:
        """
        Removes a connection and deletes the corresponding degree of freedom, if it was only used by this connection.
        Might create disconnected bodies, so make sure to add a new connection or delete the child body.

        :param connection: The connection to be removed
        """
        remaining_dofs = set()
        for remaining_connection in self.connections:
            if remaining_connection == connection:
                continue
            remaining_dofs.update(remaining_connection.dofs)

        for dof in connection.dofs:
            if dof not in remaining_dofs:
                self.degrees_of_freedom.remove(dof)
                del self.state[dof.name]
        self.kinematic_structure.remove_edge(connection.parent.index, connection.child.index)
>>>>>>> 3111faa6

    @modifies_world
    def merge_world(self, other: World, root_connection: Connection = None) -> None:
        """
        Merge a world into the existing one by merging degrees of freedom, states, connections, and bodies.
        This removes all bodies and connections from `other`.

        :param other: The world to be added.
        :param root_connection: If provided, this connection will be used to connect the two worlds. Otherwise, a new Connection6DoF will be created
        :return: None
        """

        self_root = self.root
        other_root = other.root
        for dof in other.degrees_of_freedom:
            self.state[dof.name].position = other.state[dof.name].position
            self.state[dof.name].velocity = other.state[dof.name].velocity
            self.state[dof.name].acceleration = other.state[dof.name].acceleration
            self.state[dof.name].jerk = other.state[dof.name].jerk
            dof._world = self
        self.degrees_of_freedom.extend(other.degrees_of_freedom)

        # do not trigger computations in other
        other.world_is_being_modified = True
        for connection in other.connections:
            other.remove_body(connection.parent)
            other.remove_body(connection.child)
            self.add_connection(connection)
        for body in other.bodies:
            if body._world is not None:
                other.remove_body(body)

            body._world = self
            self.add_body(body)

        for view in other.views:
            self.add_view(view)

        for region in other.regions:
            if region._world is not None:
                other.remove_region(region)

            region._world = self
            self.add_region(region)

        other.world_is_being_modified = False

        connection = root_connection or Connection6DoF(
            parent=self_root, child=other_root, _world=self
        )
        for dof in connection.dofs:
            self.register_degree_of_freedom(dof)
        self.add_connection(connection)

    def merge_world_at_pose(self, other: World, pose: cas.TransformationMatrix) -> None:
        """
        Merge another world into the existing one, creates a 6DoF connection between the root of this world and the root
        of the other world.
        :param other: The world to be added.
        :param pose: world_root_T_other_root, the pose of the other world's root with respect to the current world's root
        """
        root_connection = Connection6DoF(
            parent=self.root, child=other.root, _world=self
        )
        root_connection.origin = pose
        self.merge_world(other, root_connection)
        self.add_connection(root_connection)

    def __str__(self):
        return f"{self.__class__.__name__} with {len(self.bodies)} bodies."

    def get_connection(self, parent: Body, child: Body) -> Connection:
        return self.kinematic_structure.get_edge_data(parent.index, child.index)

    def get_body_by_name(self, name: Union[str, PrefixedName]) -> Body:
        """
        Retrieves a body from the list of bodies based on its name.
        If the input is of type `PrefixedName`, it checks whether the prefix is specified and looks for an
        exact match. Otherwise, it matches based on the name's string representation.
        If more than one body with the same name is found, an assertion error is raised.
        If no matching body is found, a `ValueError` is raised.

        :param name: The name of the body to search for. Can be a string or a `PrefixedName` object.
        :return: The `Body` object that matches the given name.
        :raises ValueError: If multiple or no bodies with the specified name are found.
        """
        if isinstance(name, PrefixedName):
            if name.prefix is not None:
                matches = [body for body in self.bodies if body.name == name]
            else:
                matches = [body for body in self.bodies if body.name.name == name.name]
        else:
            matches = [body for body in self.bodies if body.name.name == name]
        if len(matches) > 1:
            raise ValueError(f"Multiple bodies with name {name} found")
        if matches:
            return matches[0]
        raise KeyError(f"Body with name {name} not found")

    def get_degree_of_freedom_by_name(
        self, name: Union[str, PrefixedName]
    ) -> DegreeOfFreedom:
        """
        Retrieves a DegreeOfFreedom from the list of DegreeOfFreedom based on its name.
        If the input is of type `PrefixedName`, it checks whether the prefix is specified and looks for an
        exact match. Otherwise, it matches based on the name's string representation.
        If more than one body with the same name is found, an assertion error is raised.
        If no matching body is found, a `ValueError` is raised.

        :param name: The name of the DegreeOfFreedom to search for. Can be a string or a `PrefixedName` object.
        :return: The `DegreeOfFreedom` object that matches the given name.
        :raises ValueError: If multiple or no DegreeOfFreedom with the specified name are found.
        """
        if isinstance(name, PrefixedName):
            if name.prefix is not None:
                matches = [dof for dof in self.degrees_of_freedom if dof.name == name]
            else:
                matches = [
                    dof for dof in self.degrees_of_freedom if dof.name.name == name.name
                ]
        else:
            matches = [dof for dof in self.degrees_of_freedom if dof.name.name == name]
        if len(matches) > 1:
            raise ValueError(f"Multiple DegreeOfFreedom with name {name} found")
        if matches:
            return matches[0]
        raise KeyError(f"DegreeOfFreedom with name {name} not found")

    def get_connection_by_name(self, name: Union[str, PrefixedName]) -> Connection:
        """
        Retrieve a connection by its name.
        This method accepts either a string or a `PrefixedName` instance.
        It searches through the list of connections and returns the one
        that matches the given name. If the `PrefixedName` contains a prefix,
        the method ensures the name, including the prefix, matches an existing
        connection. Otherwise, it only considers the unprefixed name. If more than
        one connection matches the specified name, or if no connection is found,
        an exception is raised.

        :param name: The name of the connection to retrieve. Can be a string or
            a `PrefixedName` instance. If a prefix is included in `PrefixedName`,
            it will be used for matching.
        :return: The connection that matches the specified name.
        :raises ValueError: If multiple connections with the given name are found
            or if no connection with the given name exists.
        """
        if isinstance(name, PrefixedName):
            if name.prefix is not None:
                matches = [conn for conn in self.connections if conn.name == name]
            else:
                matches = [
                    conn for conn in self.connections if conn.name.name == name.name
                ]
        else:
            matches = [conn for conn in self.connections if conn.name.name == name]
        if len(matches) > 1:
            raise ValueError(f"Multiple connections with name {name} found")
        if matches:
            return matches[0]
        raise KeyError(f"Connection with name {name} not found")

    def compute_child_bodies(self, body: Body) -> List[Body]:
        """
        Computes the child bodies of a given body in the world.
        :param body: The body for which to compute child bodies.
        :return: A list of child bodies.
        """
        return list(self.kinematic_structure.successors(body.index))

    def compute_child_bodies_recursive(self, body: Body) -> List[Body]:
        """
        Computes all child bodies of a given body in the world recursively.
        :param body: The body for which to compute child bodies.
        :return: A list of all child bodies.
        """
        children = self.compute_child_bodies(body)
        for child in children:
            children.extend(self.compute_child_bodies_recursive(child))
        return children

    def compute_parent_body(self, body: Body) -> Optional[Body]:
        """
        Computes the parent body of a given body in the world.
        :param body: The body for which to compute the parent body.
        :return: The parent body of the given body.
        """
        parents = list(self.kinematic_structure.predecessors(body.index))
        if parents:
            return parents[0]
        else:
            return None

    def compute_parent_connection(self, body: Body) -> Optional[Connection]:
        """
        Computes the parent connection of a given body in the world.
        :param body: The body for which to compute the parent connection.
        :return: The parent connection of the given body.
        """
        parent_body = self.compute_parent_body(body)
        if parent_body:
            return self.kinematic_structure.get_edge_data(parent_body.index, body.index)
        else:
            return None

    @lru_cache(maxsize=None)
    def compute_chain_of_bodies(self, root: Body, tip: Body) -> List[Body]:
        if root == tip:
            return [root]
        shortest_paths = rx.all_shortest_paths(
            self.kinematic_structure, root.index, tip.index, as_undirected=False
        )

        if len(shortest_paths) == 0:
            raise rx.NoPathFound(f"No path found from {root} to {tip}")

        return [self.kinematic_structure[index] for index in shortest_paths[0]]

    @lru_cache(maxsize=None)
    def compute_chain_of_connections(self, root: Body, tip: Body) -> List[Connection]:
        body_chain = self.compute_chain_of_bodies(root, tip)
        return [
            self.get_connection(body_chain[i], body_chain[i + 1])
            for i in range(len(body_chain) - 1)
        ]

    @lru_cache(maxsize=None)
    def compute_split_chain_of_bodies(
        self, root: Body, tip: Body
    ) -> Tuple[List[Body], List[Body], List[Body]]:
        """
        Computes the chain between root and tip. Can handle chains that start and end anywhere in the tree.
        :param root: The root body to start the chain from
        :param tip: The tip body to end the chain at
        :return: tuple containing
                    1. chain from root to the common ancestor (excluding common ancestor)
                    2. list containing just the common ancestor
                    3. chain from common ancestor to tip (excluding common ancestor)
        """
        if root == tip:
            return [], [root], []
        root_chain = self.compute_chain_of_bodies(self.root, root)
        tip_chain = self.compute_chain_of_bodies(self.root, tip)
        i = 0
        for i in range(min(len(root_chain), len(tip_chain))):
            if root_chain[i] != tip_chain[i]:
                break
        else:
            i += 1
        common_ancestor = tip_chain[i - 1]
        root_chain = self.compute_chain_of_bodies(common_ancestor, root)
        root_chain = root_chain[1:]
        root_chain = root_chain[::-1]
        tip_chain = self.compute_chain_of_bodies(common_ancestor, tip)
        tip_chain = tip_chain[1:]
        return root_chain, [common_ancestor], tip_chain

    @lru_cache(maxsize=None)
    def compute_split_chain_of_connections(
        self, root: Body, tip: Body
    ) -> Tuple[List[Connection], List[Connection]]:
        """
        Computes split chains of connections between 'root' and 'tip' bodies. Returns tuple of two Connection lists:
        (root->common ancestor, tip->common ancestor). Returns empty lists if root==tip.

        :param root: The starting `Body` object for the chain of connections.
        :param tip: The ending `Body` object for the chain of connections.
        :return: A tuple of two lists: the first list contains `Connection` objects from the `root` to
            the common ancestor, and the second list contains `Connection` objects from the `tip` to the
            common ancestor.
        """
        if root == tip:
            return [], []
        root_chain, common_ancestor, tip_chain = self.compute_split_chain_of_bodies(
            root, tip
        )
        root_chain.append(common_ancestor[0])
        tip_chain.insert(0, common_ancestor[0])
        root_connections = []
        for i in range(len(root_chain) - 1):
            root_connections.append(
                self.get_connection(root_chain[i + 1], root_chain[i])
            )
        tip_connections = []
        for i in range(len(tip_chain) - 1):
            tip_connections.append(self.get_connection(tip_chain[i], tip_chain[i + 1]))
        return root_connections, tip_connections

    @property
    def layers(self) -> List[List[Body]]:
        return rx.layers(
            self.kinematic_structure, [self.root.index], index_output=False
        )

    def bfs_layout(
        self, scale: float = 1.0, align: PlotAlignment = PlotAlignment.VERTICAL
    ) -> Dict[int, np.array]:
        """
        Generate a bfs layout for this circuit.

        :return: A dict mapping the node indices to 2d coordinates.
        """
        layers = self.layers

        pos = None
        nodes = []
        width = len(layers)
        for i, layer in enumerate(layers):
            height = len(layer)
            xs = np.repeat(i, height)
            ys = np.arange(0, height, dtype=float)
            offset = ((width - 1) / 2, (height - 1) / 2)
            layer_pos = np.column_stack([xs, ys]) - offset
            if pos is None:
                pos = layer_pos
            else:
                pos = np.concatenate([pos, layer_pos])
            nodes.extend(layer)

        # Find max length over all dimensions
        pos -= pos.mean(axis=0)
        lim = np.abs(pos).max()  # max coordinate for all axes
        # rescale to (-scale, scale) in all directions, preserves aspect
        if lim > 0:
            pos *= scale / lim

        if align == PlotAlignment.HORIZONTAL:
            pos = pos[:, ::-1]  # swap x and y coords

        pos = dict(zip([node.index for node in nodes], pos))
        return pos

    def plot_kinematic_structure(
        self, scale: float = 1.0, align: PlotAlignment = PlotAlignment.VERTICAL
    ) -> None:
        """
        Plots the kinematic structure of the world.
        The plot shows bodies as nodes and connections as edges in a directed graph.
        """
        # Create a new figure
        plt.figure(figsize=(12, 8))

        pos = self.bfs_layout(scale=scale, align=align)

        rustworkx.visualization.mpl_draw(
            self.kinematic_structure,
            pos=pos,
            labels=lambda body: str(body.name),
            with_labels=True,
            edge_labels=lambda edge: edge.__class__.__name__,
        )

        plt.title("World Kinematic Structure")
        plt.axis("off")  # Hide axes
        plt.show()

    @modifies_world
    def move_subgraph_from_root_to_new_world(self, root: Body) -> World:
        """
        Copies the subgraph of the kinematic structure from the root body to a new world and removes it from the old world.

        :param root: The root body of the subgraph to be copied.
        :return: A new `World` instance containing the copied subgraph.
        """
        new_world = World(name=self.name)
        child_bodies = self.compute_child_bodies_recursive(root)
        child_body_parent_connections = [
            body.parent_connection for body in child_bodies
        ]

        with new_world.modify_world():
            self.remove_body(root)
            new_world.add_body(root)

            for body in child_bodies:
                self.remove_body(body)
                new_world.add_body(body)

            for connection in child_body_parent_connections:
                self.remove_connection(connection)
                new_world.add_connection(connection)
                for dof in connection.dofs:
                    if dof not in new_world.degrees_of_freedom:
                        new_world.register_degree_of_freedom(dof)



        return new_world

    def _travel_branch(self, body: Body, visitor: rustworkx.visit.DFSVisitor) -> None:
        """
        Apply a DFS Visitor to a subtree of the kinematic structure.

        :param body: Starting point of the search
        :param visitor: This visitor to apply.
        """
        rx.dfs_search(self.kinematic_structure, [body.index], visitor)

    def compile_forward_kinematics_expressions(self) -> None:
        """
        Traverse the kinematic structure and compile forward kinematics expressions for fast evaluation.
        """
        new_fks = ForwardKinematicsVisitor(self)
        self._travel_branch(self.root, new_fks)
        new_fks.compile_forward_kinematics()
        self._fk_computer = new_fks

    def _recompute_forward_kinematics(self) -> None:
        self._fk_computer.recompute()

    @copy_lru_cache()
    def compose_forward_kinematics_expression(
        self, root: Body, tip: Body
    ) -> cas.TransformationMatrix:
        """
        :param root: The root body in the kinematic chain.
            It determines the starting point of the forward kinematics calculation.
        :param tip: The tip body in the kinematic chain.
            It determines the endpoint of the forward kinematics calculation.
        :return: An expression representing the computed forward kinematics of the tip body relative to the root body.
        """

        fk = cas.TransformationMatrix()
        root_chain, tip_chain = self.compute_split_chain_of_connections(root, tip)
        connection: Connection
        for connection in root_chain:
            tip_T_root = connection.origin_expression.inverse()
            fk = fk.dot(tip_T_root)
        for connection in tip_chain:
            fk = fk.dot(connection.origin_expression)
        fk.reference_frame = root
        fk.child_frame = tip
        return fk

    def compute_forward_kinematics(
        self, root: Body, tip: Body
    ) -> cas.TransformationMatrix:
        """
        Compute the forward kinematics from the root body to the tip body.

        Calculate the transformation matrix representing the pose of the
        tip body relative to the root body.

        :param root: Root body for which the kinematics are computed.
        :param tip: Tip body to which the kinematics are computed.
        :return: Transformation matrix representing the relative pose of the tip body with respect to the root body.
        """
        return cas.TransformationMatrix(self.compute_forward_kinematics_np(root, tip))

    def compute_forward_kinematics_np(self, root: Body, tip: Body) -> NpMatrix4x4:
        """
        Compute the forward kinematics from the root body to the tip body, root_T_tip and return it as a 4x4 numpy ndarray.

        Calculate the transformation matrix representing the pose of the
        tip body relative to the root body, expressed as a numpy ndarray.

        :param root: Root body for which the kinematics are computed.
        :param tip: Tip body to which the kinematics are computed.
        :return: Transformation matrix representing the relative pose of the tip body with respect to the root body.
        """
        return self._fk_computer.compute_forward_kinematics_np(root, tip).copy()

    def transform(
        self, spatial_object: cas.SpatialType, target_frame: Body
    ) -> cas.SpatialType:
        """
        Transforms a given spatial object from its reference frame to the
        specified target frame. The transformation is computed using the
        kinematics data between the target frame and the object's reference
        frame. Depending on the type of the spatial object (e.g., quaternion or
        other spatial representations), different transformation approaches are
        applied.

        :param spatial_object: The spatial entity (e.g., position, orientation) to be
            transformed. Must conform to the `cas.SpatialType` interface.
        :param target_frame: The target body frame to which the spatial object is to
            be transformed.
        :return: The spatial object transformed to the target frame.
        """
        target_frame_T_reference_frame = self.compute_forward_kinematics(
            root=target_frame, tip=spatial_object.reference_frame
        )
        if isinstance(spatial_object, cas.Quaternion):
            reference_frame_R = spatial_object.to_rotation_matrix()
            target_frame_R = target_frame_T_reference_frame @ reference_frame_R
            return target_frame_R.to_quaternion()
        else:
            return target_frame_T_reference_frame @ spatial_object

    def find_dofs_for_position_symbols(
        self, symbols: List[cas.Symbol]
    ) -> List[DegreeOfFreedom]:
        result = []
        for s in symbols:
            for dof in self.degrees_of_freedom:
                if s == dof.symbols.position:
                    result.append(dof)
        return result

    def compute_inverse_kinematics(
        self,
        root: Body,
        tip: Body,
        target: cas.TransformationMatrix,
        dt: float = 0.05,
        max_iterations: int = 200,
        translation_velocity: float = 0.2,
        rotation_velocity: float = 0.2,
    ) -> Dict[DegreeOfFreedom, float]:
        """
        Compute inverse kinematics using quadratic programming.

        :param root: Root body of the kinematic chain
        :param tip: Tip body of the kinematic chain
        :param target: Desired tip pose relative to the root body
        :param dt: Time step for integration
        :param max_iterations: Maximum number of iterations
        :param translation_velocity: Maximum translation velocity
        :param rotation_velocity: Maximum rotation velocity
        :return: Dictionary mapping DOF names to their computed positions
        """
        ik_solver = InverseKinematicsSolver(self)
        return ik_solver.solve(
            root,
            tip,
            target,
            dt,
            max_iterations,
            translation_velocity,
            rotation_velocity,
        )

    def apply_control_commands(
        self, commands: np.ndarray, dt: float, derivative: Derivatives
    ) -> None:
        """
        Updates the state of a system by applying control commands at a specified derivative level,
        followed by backward integration to update lower derivatives.

        :param commands: Control commands to be applied at the specified derivative
            level. The array length must match the number of free variables
            in the system.
        :param dt: Time step used for the integration of lower derivatives.
        :param derivative: The derivative level to which the control commands are
            applied.
        :return: None
        """
        if len(commands) != len(self.degrees_of_freedom):
            raise ValueError(
                f"Commands length {len(commands)} does not match number of free variables {len(self.degrees_of_freedom)}"
            )

        self.state.set_derivative(derivative, commands)

        for i in range(derivative - 1, -1, -1):
            self.state.set_derivative(
                i, self.state.get_derivative(i) + self.state.get_derivative(i + 1) * dt
            )
        for connection in self.connections:
            if isinstance(connection, HasUpdateState):
                connection.update_state(dt)
        self.notify_state_change()

    def set_positions_1DOF_connection(
        self, new_state: Dict[Has1DOFState, float]
    ) -> None:
        for connection, value in new_state.items():
            connection.position = value
        self.notify_state_change()<|MERGE_RESOLUTION|>--- conflicted
+++ resolved
@@ -549,48 +549,32 @@
             logger.debug("Trying to remove a body that is not part of this world.")
 
     @modifies_world
-<<<<<<< HEAD
+    def remove_connection(self, connection: Connection) -> None:
+        """
+        Removes a connection and deletes the corresponding degree of freedom, if it was only used by this connection.
+        Might create disconnected bodies, so make sure to add a new connection or delete the child body.
+
+        :param connection: The connection to be removed
+        """
+        remaining_dofs = set()
+        for remaining_connection in self.connections:
+            if remaining_connection == connection:
+                continue
+            remaining_dofs.update(remaining_connection.dofs)
+
+        for dof in connection.dofs:
+            if dof not in remaining_dofs:
+                self.degrees_of_freedom.remove(dof)
+                del self.state[dof.name]
+        self.kinematic_structure.remove_edge(connection.parent.index, connection.child.index)
+
+    @modifies_world
     def remove_region(self, region: Region) -> None:
         if region._world is self:
             self.regions.remove(region)
             region._world = None
         else:
             logger.debug("Trying to remove a region that is not part of this world.")
-
-    @modifies_world
-    def remove_connection(self, connection: Connection) -> None:
-        if connection._world is self:
-            connection._world = None
-            if isinstance(connection, ActiveConnection):
-                self.degrees_of_freedom = [
-                    dof
-                    for dof in self.degrees_of_freedom
-                    if dof not in connection.active_dofs
-                ]
-        else:
-            logger.debug(
-                "Trying to remove a connection that is not part of this world."
-            )
-=======
-    def remove_connection(self, connection: Connection) -> None:
-        """
-        Removes a connection and deletes the corresponding degree of freedom, if it was only used by this connection.
-        Might create disconnected bodies, so make sure to add a new connection or delete the child body.
-
-        :param connection: The connection to be removed
-        """
-        remaining_dofs = set()
-        for remaining_connection in self.connections:
-            if remaining_connection == connection:
-                continue
-            remaining_dofs.update(remaining_connection.dofs)
-
-        for dof in connection.dofs:
-            if dof not in remaining_dofs:
-                self.degrees_of_freedom.remove(dof)
-                del self.state[dof.name]
-        self.kinematic_structure.remove_edge(connection.parent.index, connection.child.index)
->>>>>>> 3111faa6
 
     @modifies_world
     def merge_world(self, other: World, root_connection: Connection = None) -> None:
