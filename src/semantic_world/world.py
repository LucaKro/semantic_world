--- conflicted
+++ resolved
@@ -6,11 +6,7 @@
 from dataclasses import dataclass, field
 from enum import IntEnum
 from functools import wraps, lru_cache
-<<<<<<< HEAD
-from typing import Dict, Tuple, OrderedDict, Union, Optional, TypeVar, Generic
-=======
-from typing import Dict, Tuple, OrderedDict, Union, Optional, Generic, TypeVar
->>>>>>> 8be540a1
+from typing import Dict, Tuple, OrderedDict, Union, Optional, Generic,TypeVar, Generic
 
 import matplotlib.pyplot as plt
 import numpy as np
@@ -42,9 +38,6 @@
 class PlotAlignment(IntEnum):
     HORIZONTAL = 0
     VERTICAL = 1
-
-
-T = TypeVar("T")
 
 
 class ForwardKinematicsVisitor(rustworkx.visit.DFSVisitor):
@@ -524,15 +517,6 @@
         """
         return [view for view in self.views if isinstance(view, view_type)]
 
-    def get_views_by_type(self, view_type: Type[Generic[T]]) -> List[T]:
-        """
-        Retrieves all views of a specific type from the world.
-
-        :param view_type: The class (type) of the views to search for.
-        :return: A list of `View` objects that match the given type.
-        """
-        return [view for view in self.views if isinstance(view, view_type)]
-
 
     @modifies_world
     def remove_body(self, body: Body) -> None:
