--- conflicted
+++ resolved
@@ -19,15 +19,9 @@
     Vector3,
     Point3,
 )
-<<<<<<< HEAD
-from semantic_world.utils import IDGenerator
-from semantic_world.variables import SpatialVariables
-from semantic_world.views.views import (
-=======
 from ..utils import IDGenerator
 from ..variables import SpatialVariables
-from ..views import (
->>>>>>> abe5eb71
+from ..views.views import (
     Container,
     Handle,
     Dresser,
