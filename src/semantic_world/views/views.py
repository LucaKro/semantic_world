from dataclasses import dataclass, field

import numpy as np
from probabilistic_model.probabilistic_circuit.rx.helper import uniform_measure_of_event
from typing_extensions import List

from semantic_world.geometry import BoundingBox, BoundingBoxCollection
from semantic_world.spatial_types import Point3
from semantic_world.variables import SpatialVariables
from semantic_world.world import View, Body


@dataclass(unsafe_hash=True)
class Handle(View):
    body: Body

    def __post_init__(self):
        self.name = self.body.name


@dataclass(unsafe_hash=True)
class Container(View):
    body: Body

    def __post_init__(self):
        self.name = self.body.name


@dataclass
class Door(View):  # Door has a Footprint
    """
    Door in a body that has a Handle and can open towards or away from the user.
    """
    handle: Handle
    body: Body

    def __post_init__(self):
        self.name = self.body.name

@dataclass(unsafe_hash=True)
class Fridge(View):
    body: Body
    door: Door

<<<<<<< HEAD
@dataclass(unsafe_hash=True)
class Table(View):
    """
    A view that represents a table.
    """

    top: Body
    """
    The body that represents the table's top surface.
    """

    def points_on_table(self, amount: int = 100) -> List[Point3]:
        """
        Get points that are on the table.

        :amount: The number of points to return.
        :returns: A list of points that are on the table.
        """
        area_of_table = BoundingBoxCollection.from_shapes(self.top.collision)
        event = area_of_table.event
        p = uniform_measure_of_event(event)
        p = p.marginal(SpatialVariables.xy)
        samples = p.sample(amount)
        z_coordinate = np.full((amount, 1), max([b.max_z for b in area_of_table]) + 0.01)
        samples = np.concatenate((samples, z_coordinate), axis=1)
        return [Point3.from_xyz(*s, reference_frame=self.top) for s in samples]
=======
    def __post_init__(self):
        self.name = self.body.name
>>>>>>> 1fbd7bcd

################################


@dataclass(unsafe_hash=True)
class Components(View):
    ...


@dataclass(unsafe_hash=True)
class Furniture(View):
    ...


#################### subclasses von Components


@dataclass(unsafe_hash=True)
class Door(Components):
    body: Body
    handle: Handle

    def __post_init__(self):
        self.name = self.body.name


@dataclass(unsafe_hash=True)
class Drawer(Components):
    container: Container
    handle: Handle

    def __post_init__(self):
        self.name = self.container.name


############################### subclasses to Furniture
@dataclass
class Cupboard(Furniture):
    ...


############################### subclasses to Cupboard
@dataclass(unsafe_hash=True)
class Cabinet(Cupboard):
    container: Container
    drawers: list[Drawer] = field(default_factory=list, hash=False)

    def __post_init__(self):
        self.name = self.container.name


@dataclass
class Wardrobe(Cupboard):
    doors: List[Door] = field(default_factory=list)

@dataclass
class MultiBodyView(View):
    """
    A Generic View for multiple bodies.
    """
    bodies: List[Body] = field(default_factory=list, hash=False)
    views: List[View] = field(default_factory=list, hash=False)

    def add_body(self, body: Body):
        self.bodies.append(body)
        body._views.append(self)

    def add_view(self, view: View):
        self.views.append(view)
        view._views.append(self)<|MERGE_RESOLUTION|>--- conflicted
+++ resolved
@@ -42,7 +42,6 @@
     body: Body
     door: Door
 
-<<<<<<< HEAD
 @dataclass(unsafe_hash=True)
 class Table(View):
     """
@@ -69,10 +68,9 @@
         z_coordinate = np.full((amount, 1), max([b.max_z for b in area_of_table]) + 0.01)
         samples = np.concatenate((samples, z_coordinate), axis=1)
         return [Point3.from_xyz(*s, reference_frame=self.top) for s in samples]
-=======
+
     def __post_init__(self):
         self.name = self.body.name
->>>>>>> 1fbd7bcd
 
 ################################
 
