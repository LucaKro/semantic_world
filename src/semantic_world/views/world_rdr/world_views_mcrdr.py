from typing_extensions import Optional, Set
from ripple_down_rules.helpers import get_an_updated_case_copy
from ripple_down_rules.datastructures.case import Case, create_case
from ripple_down_rules.utils import make_set
from .world_views_mcrdr_defs import *


attribute_name = 'views'
<<<<<<< HEAD
conclusion_type = (Container, Drawer, Handle, Cabinet, Door, Fridge,)
=======
conclusion_type = (Drawer, Door, Container, Fridge, Cabinet, Handle,)
>>>>>>> 96d03bd1
mutually_exclusive = False
name = 'views'
case_type = World
case_name = 'World'


<<<<<<< HEAD
def classify(case: World, **kwargs) -> Set[Union[Container, Drawer, Handle, Cabinet, Door, Fridge]]:
=======
def classify(case: World, **kwargs) -> Set[Union[Drawer, Door, Container, Fridge, Cabinet, Handle]]:
>>>>>>> 96d03bd1
    if not isinstance(case, Case):
        case = create_case(case, max_recursion_idx=3)
    conclusions = set()

    if conditions_90574698325129464513441443063592862114(case):
        conclusions.update(make_set(conclusion_90574698325129464513441443063592862114(case)))

    if conditions_14920098271685635920637692283091167284(case):
        conclusions.update(make_set(conclusion_14920098271685635920637692283091167284(case)))

    if conditions_331345798360792447350644865254855982739(case):
        conclusions.update(make_set(conclusion_331345798360792447350644865254855982739(case)))

    if conditions_35528769484583703815352905256802298589(case):
        conclusions.update(make_set(conclusion_35528769484583703815352905256802298589(case)))

    if conditions_59112619694893607910753808758642808601(case):
        conclusions.update(make_set(conclusion_59112619694893607910753808758642808601(case)))

    if conditions_10840634078579061471470540436169882059(case):
        conclusions.update(make_set(conclusion_10840634078579061471470540436169882059(case)))
    return conclusions<|MERGE_RESOLUTION|>--- conflicted
+++ resolved
@@ -6,22 +6,14 @@
 
 
 attribute_name = 'views'
-<<<<<<< HEAD
-conclusion_type = (Container, Drawer, Handle, Cabinet, Door, Fridge,)
-=======
 conclusion_type = (Drawer, Door, Container, Fridge, Cabinet, Handle,)
->>>>>>> 96d03bd1
 mutually_exclusive = False
 name = 'views'
 case_type = World
 case_name = 'World'
 
 
-<<<<<<< HEAD
-def classify(case: World, **kwargs) -> Set[Union[Container, Drawer, Handle, Cabinet, Door, Fridge]]:
-=======
 def classify(case: World, **kwargs) -> Set[Union[Drawer, Door, Container, Fridge, Cabinet, Handle]]:
->>>>>>> 96d03bd1
     if not isinstance(case, Case):
         case = create_case(case, max_recursion_idx=3)
     conclusions = set()
