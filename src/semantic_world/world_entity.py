--- conflicted
+++ resolved
@@ -7,18 +7,13 @@
 from collections.abc import Iterable, Mapping
 from dataclasses import dataclass, field
 from dataclasses import fields
-from functools import lru_cache
-<<<<<<< HEAD
-from functools import reduce
-from typing import Deque
-from os.path import dirname
-=======
+from functools import reduce, lru_cache
 from typing import (
     Deque,
     Type,
     TypeVar,
 )
->>>>>>> abe5eb71
+from os.path import dirname
 from typing import List, Optional, TYPE_CHECKING, Tuple
 from typing import Set
 
