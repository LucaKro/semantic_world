from __future__ import annotations

import logging
import os
from abc import abstractmethod, ABC
from dataclasses import dataclass, field
from typing_extensions import Iterable, Set, TYPE_CHECKING, Optional, Self

from .world_description.connections import ActiveConnection, OmniDrive
from .datastructures.prefixed_name import PrefixedName
<<<<<<< HEAD
from .spatial_types.spatial_types import Vector3
from .world_description.world_entity import (
    Body,
    RootedView,
    Connection,
    CollisionCheckingConfig,
)
=======
from .spatial_types.spatial_types import Vector3, Quaternion
from .world_description.world_entity import Body, RootedView, Connection, CollisionCheckingConfig
>>>>>>> f9d19e64
from .world_description.world_entity import KinematicStructureEntity, Region

if TYPE_CHECKING:
    from .world import World


@dataclass
class RobotView(RootedView, ABC):
    """
    Represents a collection of connected robot bodies, starting from a root body, and ending in a unspecified collection
    of tip bodies.
    """

    _robot: AbstractRobot = field(default=None)
    """
    The robot this view belongs to
    """

    def __post_init__(self):
        if self._world is not None:
            self._world.add_view(self, exists_ok=True)

    @abstractmethod
    def assign_to_robot(self, robot: AbstractRobot):
        """
        This method assigns the robot to the current view, and then iterates through its own fields to call the
        appropriate methods to att them to the robot.

        :param robot: The robot to which this view should be assigned.
        """
        ...


@dataclass
class KinematicChain(RobotView, ABC):
    """
    Abstract base class for kinematic chain in a robot, starting from a root body, and ending in a specific tip body.
    A kinematic chain can contain both a manipulator and sensors at the same time. There are no assumptions about the
    position of the manipulator or sensors in the kinematic chain
    """

    tip: KinematicStructureEntity = field(default=None)
    """
    The tip body of the kinematic chain, which is the last body in the chain.
    """

    manipulator: Optional[Manipulator] = None
    """
    The manipulator of the kinematic chain, if it exists. This is usually a gripper or similar device.
    """

    sensors: Set[Sensor] = field(default_factory=set)
    """
    A collection of sensors in the kinematic chain, such as cameras or other sensors.
    """

    @property
    def bodies(self) -> Iterable[Body]:
        """
        Returns itself as a kinematic chain of bodies.
        """
        return [
            entity
            for entity in self._world.compute_chain_of_kinematic_structure_entities(
                self.root, self.tip
            )
            if isinstance(entity, Body)
        ]

    @property
    def kinematic_structure_entities(self) -> Iterable[KinematicStructureEntity]:
        """
        Returns itself as a kinematic chain of KinematicStructureEntity.
        """
        return self._world.compute_chain_of_kinematic_structure_entities(
            self.root, self.tip
        )

    @property
    def regions(self) -> Iterable[Region]:
        """
        Returns itself as a kinematic chain of KinematicStructureEntity.
        """
        return [
            entity
            for entity in self._world.compute_chain_of_kinematic_structure_entities(
                self.root, self.tip
            )
            if isinstance(entity, Region)
        ]

    @property
    def connections(self) -> Iterable[Connection]:
        """
        Returns the connections of the kinematic chain.
        This is a list of connections between the bodies in the kinematic chain
        """
        return self._world.compute_chain_of_connections(self.root, self.tip)

    def assign_to_robot(self, robot: AbstractRobot):
        """
        Assigns the kinematic chain to the given robot. This method ensures that the kinematic chain is only assigned
        to one robot at a time, and raises an error if it is already assigned to another robot.
        """
        if self._robot is not None and self._robot != robot:
            raise ValueError(
                f"Kinematic chain {self.name} is already part of another robot: {self._robot.name}."
            )
        if self._robot is not None:
            return
        self._robot = robot
        if self.manipulator is not None:
            robot.add_manipulator(self.manipulator)
        for sensor in self.sensors:
            robot.add_sensor(sensor)

    def __hash__(self):
        """
        Returns the hash of the kinematic chain, which is based on the root and tip bodies.
        This allows for proper comparison and storage in sets or dictionaries.
        """
        return hash((self.name, self.root, self.tip))


@dataclass
class Arm(KinematicChain):
    """
    Represents an arm of a robot, which is a kinematic chain with a specific tip body.
    An arm has a manipulators and potentially sensors.
    """

    def __hash__(self):
        """
        Returns the hash of the kinematic chain, which is based on the root and tip bodies.
        This allows for proper comparison and storage in sets or dictionaries.
        """
        return hash((self.name, self.root, self.tip))


@dataclass
class Manipulator(RobotView, ABC):
    """
    Abstract base class of robot manipulators. Always has a tool frame.
    """

    tool_frame: KinematicStructureEntity = field(default=None)

    front_facing_orientation: Quaternion = field(default=None)
    """
    The orientation of the manipulator's tool frame, which is usually the front-facing orientation.
    """

    front_facing_axis: Vector3 = field(default=None)
    """
    The axis of the manipulator's tool frame that is facing forward.
    """


    def assign_to_robot(self, robot: AbstractRobot):
        """
        Assigns the manipulator to the given robot. This method ensures that the manipulator is only assigned
        to one robot at a time, and raises an error if it is already assigned to another robot.
        """
        if self._robot is not None and self._robot != robot:
            raise ValueError(
                f"Manipulator {self.name} is already part of another robot: {self._robot.name}."
            )
        if self._robot is not None:
            return
        self._robot = robot

    def __hash__(self):
        """
        Returns the hash of the kinematic chain, which is based on the root and tip bodies.
        This allows for proper comparison and storage in sets or dictionaries.
        """
        return hash((self.name, self.root, self.tool_frame))




@dataclass
class Finger(KinematicChain):
    """
    A finger is a kinematic chain, since it should have an unambiguous tip body, and may contain sensors.
    """

    def __hash__(self):
        """
        Returns the hash of the kinematic chain, which is based on the root and tip bodies.
        This allows for proper comparison and storage in sets or dictionaries.
        """
        return hash((self.name, self.root, self.tip))


@dataclass
class ParallelGripper(Manipulator):
    """
    Represents a gripper of a robot. Contains a collection of fingers and a thumb. The thumb is a specific finger
    that always needs to touch an object when grasping it, ensuring a stable grasp.
    """

    finger: Finger = field(default=None)
    thumb: Finger = field(default=None)

    def assign_to_robot(self, robot: AbstractRobot):
        """
        Assigns the parallel gripper to the given robot and calls the appropriate methods for the its finger and thumb.
         This method ensures that the parallel gripper is only assigned to one robot at a time, and raises an error if
         it is already assigned to another
        """
        if self._robot is not None and self._robot != robot:
            raise ValueError(
                f"ParallelGripper {self.name} is already part of another robot: {self._robot.name}."
            )
        if self._robot is not None:
            return
        self._robot = robot
        robot.add_kinematic_chain(self.finger)
        robot.add_kinematic_chain(self.thumb)

    def __hash__(self):
        """
        Returns the hash of the kinematic chain, which is based on the root and tip bodies.
        This allows for proper comparison and storage in sets or dictionaries.
        """
        return hash((self.name, self.root, self.tool_frame))


@dataclass
class Sensor(RobotView, ABC):
    """
    Abstract base class for any kind of sensor in a robot.
    """

    def assign_to_robot(self, robot: AbstractRobot):
        """
        Assigns the sensor to the given robot. This method ensures that the sensor is only assigned
        to one robot at a time, and raises an error if it is already assigned to another robot.
        """
        if self._robot is not None and self._robot != robot:
            raise ValueError(
                f"Sensor {self.name} is already part of another robot: {self._robot.name}."
            )
        if self._robot is not None:
            return
        self._robot = robot


@dataclass
class FieldOfView:
    """
    Represents the field of view of a camera sensor, defined by the vertical and horizontal angles of the camera's view.
    """

    vertical_angle: float
    horizontal_angle: float


@dataclass
class Camera(Sensor):
    """
    Represents a camera sensor in a robot.
    """

    forward_facing_axis: Vector3 = field(default=None)
    field_of_view: FieldOfView = field(default=None)
    minimal_height: float = 0.0
    maximal_height: float = 1.0

    def __hash__(self):
        """
        Returns the hash of the kinematic chain, which is based on the root and tip bodies.
        This allows for proper comparison and storage in sets or dictionaries.
        """
        return hash((self.name, self.root))


@dataclass
class Neck(KinematicChain):
    """
    Represents a special kinematic chain that connects the head of a robot with a collection of sensors, such as cameras
    and which does not have a manipulator.
    """

    pitch_body: Optional[Body] = None
    """
    The body that allows pitch movement in the neck, if it exists.
    """
    yaw_body: Optional[Body] = None
    """
    The body that allows yaw movement in the neck, if it exists.
    """

    def __hash__(self):
        """
        Returns the hash of the kinematic chain, which is based on the root and tip bodies.
        This allows for proper comparison and storage in sets or dictionaries.
        """
        return hash((self.name, self.root, self.tip))


@dataclass
class Torso(KinematicChain):
    """
    A Torso is a kinematic chain connecting the base of the robot with a collection of other kinematic chains.
    """

    def assign_to_robot(self, robot: AbstractRobot):
        """
        Assigns the torso to the given robot and calls the appropriate method for each of its attached kinematic chains.
         This method ensures that the torso is only assigned to one robot at a time, and raises an error if it is
         already assigned to another robot.
        """
        if self._robot is not None and self._robot != robot:
            raise ValueError(
                f"Torso {self.name} is already part of another robot: {self._robot.name}."
            )
        if self._robot is not None:
            return
        self._robot = robot

    def __hash__(self):
        """
        Returns the hash of the kinematic chain, which is based on the root and tip bodies.
        This allows for proper comparison and storage in sets or dictionaries.
        """
        return hash((self.name, self.root, self.tip))


@dataclass
class AbstractRobot(RootedView, ABC):
    """
    Specification of an abstract robot. A robot consists of:
    - a root body, which is the base of the robot
    - an optional torso, which is a kinematic chain (usually without a manipulator) connecting the base with a collection
        of other kinematic chains
    - an optional collection of manipulator chains, each containing a manipulator, such as a gripper
    - an optional collection of sensor chains, each containing a sensor, such as a camera
    => If a kinematic chain contains both a manipulator and a sensor, it will be part of both collections
    """

    torso: Optional[Torso] = None
    """
    The torso of the robot, which is a kinematic chain connecting the base with a collection of other kinematic chains.
    """

    manipulators: Set[Manipulator] = field(default_factory=set)
    """
    A collection of manipulators in the robot, such as grippers.
    """

    sensors: Set[Sensor] = field(default_factory=set)
    """
    A collection of sensors in the robot, such as cameras.
    """

    manipulator_chains: Set[KinematicChain] = field(default_factory=set)
    """
    A collection of all kinematic chains containing a manipulator, such as a gripper.
    """

    sensor_chains: Set[KinematicChain] = field(default_factory=set)
    """
    A collection of all kinematic chains containing a sensor, such as a camera.
    """

    default_collision_config: CollisionCheckingConfig = field(
        kw_only=True,
        default_factory=lambda: CollisionCheckingConfig(buffer_zone_distance=0.05),
    )

    @abstractmethod
    def load_srdf(self):
        """
        Loads the SRDF file for the robot, if it exists. This method is expected to be implemented in subclasses.
        """
        ...

    @property
    def controlled_connections(self) -> Set[ActiveConnection]:
        """
        A subset of the robot's connections that are controlled by a controller.
        """
        return self._world.controlled_connections & set(self.connections)

    @classmethod
    @abstractmethod
    def from_world(cls, world: World) -> Self:
        """
        Creates a robot view from the given world.
        This method constructs the robot view by identifying and organizing the various semantic components of the robot,
        such as manipulators, sensors, and kinematic chains. It is expected to be implemented in subclasses.

        :param world: The world from which to create the robot view.

        :return: A robot view.
        """
        raise NotImplementedError("This method should be implemented in subclasses.")

    @property
    def drive(self) -> Optional[OmniDrive]:
        """
        The connection which the robot uses for driving.
        """
        try:
            parent_connection = self.root.parent_connection
            if isinstance(parent_connection, OmniDrive):
                return parent_connection
        except AttributeError:
            pass

    def add_manipulator(self, manipulator: Manipulator):
        """
        Adds a manipulator to the robot's collection of manipulators.
        """
        self.manipulators.add(manipulator)
        self._views.add(manipulator)
        manipulator.assign_to_robot(self)

    def add_sensor(self, sensor: Sensor):
        """
        Adds a sensor to the robot's collection of sensors.
        """
        self.sensors.add(sensor)
        self._views.add(sensor)
        sensor.assign_to_robot(self)

    def add_torso(self, torso: Torso):
        """
        Adds a torso to the robot's collection of kinematic chains.
        """
        if self.torso is not None:
            raise ValueError(
                f"Robot {self.name} already has a torso: {self.torso.name}."
            )
        self.torso = torso
        self._views.add(torso)
        torso.assign_to_robot(self)

    def add_kinematic_chain(self, kinematic_chain: KinematicChain):
        """
        Adds a kinematic chain to the robot's collection of kinematic chains.
        This can be either a manipulator chain or a sensor chain.
        """
        if kinematic_chain.manipulator is None and not kinematic_chain.sensors:
            logging.warning(
                f"Kinematic chain {kinematic_chain.name} has no manipulator or sensors, so it was skipped. Did you mean to add it to the torso?"
            )
            return
        if kinematic_chain.manipulator is not None:
            self.manipulator_chains.add(kinematic_chain)
        if kinematic_chain.sensors:
            self.sensor_chains.add(kinematic_chain)
        self._views.add(kinematic_chain)
        kinematic_chain.assign_to_robot(self)


@dataclass
class PR2(AbstractRobot):
    """
    Represents the Personal Robot 2 (PR2), which was originally created by Willow Garage.
    The PR2 robot consists of two arms, each with a parallel gripper, a head with a camera, and a prismatic torso
    """

    neck: Neck = field(default=None)
    left_arm: KinematicChain = field(default=None)
    right_arm: KinematicChain = field(default=None)

    def __hash__(self):
        return hash(self.name)

    def _add_arm(self, arm: KinematicChain, arm_side: str):
        """
        Adds a kinematic chain to the PR2 robot's collection of kinematic chains.
        If the kinematic chain is an arm, it will be added to the left or right arm accordingly.

        :param arm: The kinematic chain to add to the PR2 robot.
        """
        if arm.manipulator is None:
            raise ValueError(f"Arm kinematic chain {arm.name} must have a manipulator.")

        if arm_side == "left":
            self.left_arm = arm
        elif arm_side == "right":
            self.right_arm = arm
        else:
            raise ValueError(
                f"Invalid arm side: {arm_side}. Must be 'left' or 'right'."
            )

        super().add_kinematic_chain(arm)

    def add_left_arm(self, kinematic_chain: KinematicChain):
        """
        Adds a left arm kinematic chain to the PR2 robot.

        :param kinematic_chain: The kinematic chain representing the left arm.
        """
        self._add_arm(kinematic_chain, "left")

    def add_right_arm(self, kinematic_chain: KinematicChain):
        """
        Adds a right arm kinematic chain to the PR2 robot.

        :param kinematic_chain: The kinematic chain representing the right arm.
        """
        self._add_arm(kinematic_chain, "right")

    def add_neck(self, neck: Neck):
        """
        Adds a neck kinematic chain to the PR2 robot.

        :param neck: The neck kinematic chain to add.
        """
        if not neck.sensors:
            raise ValueError(
                f"Neck kinematic chain {neck.name} must have at least one sensor."
            )
        self.neck = neck
        super().add_kinematic_chain(neck)

    def load_srdf(self):
        """
        Loads the SRDF file for the PR2 robot, if it exists.
        """
        srdf_path = os.path.join(os.path.dirname(os.path.abspath(__file__)), "..", "..", "resources", "collision_configs", "pr2.srdf")
        self._world.load_collision_srdf(srdf_path)

    @classmethod
    def from_world(cls, world: World) -> Self:
        """
        Creates a PR2 robot view from the given world.

        :param world: The world from which to create the robot view.

        :return: A PR2 robot view.
        """

        robot = cls(
            name=PrefixedName(name="pr2", prefix=world.name),
            root=world.get_kinematic_structure_entity_by_name("base_footprint"),
            _world=world,
        )

        # Create left arm
        left_gripper_thumb = Finger(
            name=PrefixedName("left_gripper_thumb", prefix=robot.name.name),
            root=world.get_kinematic_structure_entity_by_name(
                "l_gripper_l_finger_link"
            ),
            tip=world.get_kinematic_structure_entity_by_name(
                "l_gripper_l_finger_tip_link"
            ),
            _world=world,
        )

        left_gripper_finger = Finger(
            name=PrefixedName("left_gripper_finger", prefix=robot.name.name),
            root=world.get_kinematic_structure_entity_by_name(
                "l_gripper_r_finger_link"
            ),
            tip=world.get_kinematic_structure_entity_by_name(
                "l_gripper_r_finger_tip_link"
            ),
            _world=world,
        )

        left_gripper = ParallelGripper(name=PrefixedName('left_gripper', prefix=robot.name.name),
                                       root=world.get_kinematic_structure_entity_by_name("l_gripper_palm_link"),
                                       tool_frame=world.get_kinematic_structure_entity_by_name("l_gripper_tool_frame"),
                                       front_facing_orientation=Quaternion(0, 0, 0, 1),
                                       front_facing_axis=Vector3(1, 0, 0),
                                       thumb=left_gripper_thumb,
                                       finger=left_gripper_finger,
                                       _world=world)
        left_arm = Arm(
            name=PrefixedName("left_arm", prefix=robot.name.name),
            root=world.get_kinematic_structure_entity_by_name("torso_lift_link"),
            tip=world.get_kinematic_structure_entity_by_name("l_wrist_roll_link"),
            manipulator=left_gripper,
            _world=world,
        )

        robot.add_left_arm(left_arm)

        # Create right arm
        right_gripper_thumb = Finger(
            name=PrefixedName("right_gripper_thumb", prefix=robot.name.name),
            root=world.get_kinematic_structure_entity_by_name(
                "r_gripper_l_finger_link"
            ),
            tip=world.get_kinematic_structure_entity_by_name(
                "r_gripper_l_finger_tip_link"
            ),
            _world=world,
        )
        right_gripper_finger = Finger(
            name=PrefixedName("right_gripper_finger", prefix=robot.name.name),
            root=world.get_kinematic_structure_entity_by_name(
                "r_gripper_r_finger_link"
            ),
            tip=world.get_kinematic_structure_entity_by_name(
                "r_gripper_r_finger_tip_link"
            ),
            _world=world,
        )
        right_gripper = ParallelGripper(
            name=PrefixedName("right_gripper", prefix=robot.name.name),
            root=world.get_kinematic_structure_entity_by_name("r_gripper_palm_link"),
            tool_frame=world.get_kinematic_structure_entity_by_name(
                "r_gripper_tool_frame"
            ),
            front_facing_orientation=Quaternion(0, 0, 0, 1),
            front_facing_axis=Vector3(1, 0, 0),
            thumb=right_gripper_thumb,
            finger=right_gripper_finger,
            _world=world,
        )
        right_arm = Arm(
            name=PrefixedName("right_arm", prefix=robot.name.name),
            root=world.get_kinematic_structure_entity_by_name("torso_lift_link"),
            tip=world.get_kinematic_structure_entity_by_name("r_wrist_roll_link"),
            manipulator=right_gripper,
            _world=world,
        )

        robot.add_right_arm(right_arm)

        # Create camera and neck
        camera = Camera(
            name=PrefixedName("wide_stereo_optical_frame", prefix=robot.name.name),
            root=world.get_kinematic_structure_entity_by_name(
                "wide_stereo_optical_frame"
            ),
            forward_facing_axis=Vector3(0, 0, 1),
            field_of_view=FieldOfView(horizontal_angle=0.99483, vertical_angle=0.75049),
            minimal_height=1.27,
            maximal_height=1.60,
            _world=world,
        )

        neck = Neck(
            name=PrefixedName("neck", prefix=robot.name.name),
            sensors={camera},
            root=world.get_kinematic_structure_entity_by_name("head_pan_link"),
            tip=world.get_kinematic_structure_entity_by_name("head_tilt_link"),
            pitch_body=world.get_kinematic_structure_entity_by_name("head_tilt_link"),
            yaw_body=world.get_kinematic_structure_entity_by_name("head_pan_link"),
            _world=world,
        )
        robot.add_neck(neck)

        # Create torso
        torso = Torso(
            name=PrefixedName("torso", prefix=robot.name.name),
            root=world.get_kinematic_structure_entity_by_name("torso_lift_link"),
            tip=world.get_kinematic_structure_entity_by_name("torso_lift_link"),
            _world=world,
        )
        robot.add_torso(torso)
        # robot.load_srdf()

        world.add_view(robot, exists_ok=True)

        return robot


class Tracy(AbstractRobot):

    left_arm: KinematicChain = field(default=None)
    right_arm: KinematicChain = field(default=None)

    def __hash__(self):
        return hash(self.name)

    def _add_arm(self, arm: KinematicChain, arm_side: str):
        """
        Adds a kinematic chain to the PR2 robot's collection of kinematic chains.
        If the kinematic chain is an arm, it will be added to the left or right arm accordingly.

        :param arm: The kinematic chain to add to the PR2 robot.
        """
        if arm.manipulator is None:
            raise ValueError(f"Arm kinematic chain {arm.name} must have a manipulator.")

        if arm_side == "left":
            self.left_arm = arm
        elif arm_side == "right":
            self.right_arm = arm
        else:
            raise ValueError(
                f"Invalid arm side: {arm_side}. Must be 'left' or 'right'."
            )

        super().add_kinematic_chain(arm)

    def add_left_arm(self, kinematic_chain: KinematicChain):
        """
        Adds a left arm kinematic chain to the PR2 robot.

        :param kinematic_chain: The kinematic chain representing the left arm.
        """
        self._add_arm(kinematic_chain, "left")

    def add_right_arm(self, kinematic_chain: KinematicChain):
        """
        Adds a right arm kinematic chain to the PR2 robot.

        :param kinematic_chain: The kinematic chain representing the right arm.
        """
        self._add_arm(kinematic_chain, "right")

    @classmethod
    def from_world(cls, world: World) -> Self:
        """
        Creates a Tracy robot view from the given world.

        :param world: The world from which to create the robot view.

        :return: A Tracy robot view.
        """

        robot = cls(
            name=PrefixedName(name="tracy", prefix=world.name),
            root=world.get_kinematic_structure_entity_by_name("table"),
            _world=world,
        )

        # Create left arm
        left_gripper_thumb = Finger(
            name=PrefixedName("left_gripper_thumb", prefix=robot.name.name),
            root=world.get_kinematic_structure_entity_by_name(
                "left_robotiq_85_left_knuckle_link"
            ),
            tip=world.get_kinematic_structure_entity_by_name(
                "left_robotiq_85_left_finger_tip_link"
            ),
            _world=world,
        )

        left_gripper_finger = Finger(
            name=PrefixedName("left_gripper_finger", prefix=robot.name.name),
            root=world.get_kinematic_structure_entity_by_name(
                "left_robotiq_85_right_knuckle_link"
            ),
            tip=world.get_kinematic_structure_entity_by_name(
                "left_robotiq_85_right_finger_tip_link"
            ),
            _world=world,
        )

        left_gripper = ParallelGripper(
            name=PrefixedName("left_gripper", prefix=robot.name.name),
            root=world.get_kinematic_structure_entity_by_name(
                "left_robotiq_85_base_link"
            ),
            tool_frame=world.get_kinematic_structure_entity_by_name(
                "l_gripper_tool_frame"
            ),
            thumb=left_gripper_thumb,
            finger=left_gripper_finger,
            _world=world,
        )
        left_arm = Arm(
            name=PrefixedName("left_arm", prefix=robot.name.name),
            root=world.get_kinematic_structure_entity_by_name("table"),
            tip=world.get_kinematic_structure_entity_by_name("left_wrist_3_link"),
            manipulator=left_gripper,
            _world=world,
        )

        robot.add_left_arm(left_arm)

        right_gripper_thumb = Finger(
            name=PrefixedName("right_gripper_thumb", prefix=robot.name.name),
            root=world.get_kinematic_structure_entity_by_name(
                "right_robotiq_85_left_knuckle_link"
            ),
            tip=world.get_kinematic_structure_entity_by_name(
                "right_robotiq_85_left_finger_tip_link"
            ),
            _world=world,
        )
        right_gripper_finger = Finger(
            name=PrefixedName("right_gripper_finger", prefix=robot.name.name),
            root=world.get_kinematic_structure_entity_by_name(
                "right_robotiq_85_right_knuckle_link"
            ),
            tip=world.get_kinematic_structure_entity_by_name(
                "right_robotiq_85_right_finger_tip_link"
            ),
            _world=world,
        )
        right_gripper = ParallelGripper(
            name=PrefixedName("right_gripper", prefix=robot.name.name),
            root=world.get_kinematic_structure_entity_by_name(
                "right_robotiq_85_base_link"
            ),
            tool_frame=world.get_kinematic_structure_entity_by_name(
                "r_gripper_tool_frame"
            ),
            thumb=right_gripper_thumb,
            finger=right_gripper_finger,
            _world=world,
        )
        right_arm = Arm(
            name=PrefixedName("right_arm", prefix=robot.name.name),
            root=world.get_kinematic_structure_entity_by_name("table"),
            tip=world.get_kinematic_structure_entity_by_name("right_wrist_3_link"),
            manipulator=right_gripper,
            _world=world,
        )
        robot.add_right_arm(right_arm)

        camera = Camera(
            name=PrefixedName("camera", prefix=robot.name.name),
            root=world.get_kinematic_structure_entity_by_name("camera_link"),
            forward_facing_axis=Vector3(0, 0, 1),
            field_of_view=FieldOfView(horizontal_angle=1.047, vertical_angle=0.785),
            minimal_height=0.8,
            maximal_height=1.7,
            _world=world,
        )

        neck = Neck(
            name=PrefixedName("neck", prefix=robot.name.name),
            sensors={camera},
            root=world.get_kinematic_structure_entity_by_name("camera_pole"),
            tip=world.get_kinematic_structure_entity_by_name("camera_link"),
            _world=world,
        )

        robot.add_kinematic_chain(neck)
        world.add_view(robot, exists_ok=True)
        return robot<|MERGE_RESOLUTION|>--- conflicted
+++ resolved
@@ -8,18 +8,13 @@
 
 from .world_description.connections import ActiveConnection, OmniDrive
 from .datastructures.prefixed_name import PrefixedName
-<<<<<<< HEAD
-from .spatial_types.spatial_types import Vector3
+from .spatial_types.spatial_types import Vector3, Quaternion
 from .world_description.world_entity import (
     Body,
     RootedView,
     Connection,
     CollisionCheckingConfig,
 )
-=======
-from .spatial_types.spatial_types import Vector3, Quaternion
-from .world_description.world_entity import Body, RootedView, Connection, CollisionCheckingConfig
->>>>>>> f9d19e64
 from .world_description.world_entity import KinematicStructureEntity, Region
 
 if TYPE_CHECKING:
@@ -177,7 +172,6 @@
     The axis of the manipulator's tool frame that is facing forward.
     """
 
-
     def assign_to_robot(self, robot: AbstractRobot):
         """
         Assigns the manipulator to the given robot. This method ensures that the manipulator is only assigned
@@ -197,8 +191,6 @@
         This allows for proper comparison and storage in sets or dictionaries.
         """
         return hash((self.name, self.root, self.tool_frame))
-
-
 
 
 @dataclass
@@ -546,7 +538,14 @@
         """
         Loads the SRDF file for the PR2 robot, if it exists.
         """
-        srdf_path = os.path.join(os.path.dirname(os.path.abspath(__file__)), "..", "..", "resources", "collision_configs", "pr2.srdf")
+        srdf_path = os.path.join(
+            os.path.dirname(os.path.abspath(__file__)),
+            "..",
+            "..",
+            "resources",
+            "collision_configs",
+            "pr2.srdf",
+        )
         self._world.load_collision_srdf(srdf_path)
 
     @classmethod
@@ -588,14 +587,18 @@
             _world=world,
         )
 
-        left_gripper = ParallelGripper(name=PrefixedName('left_gripper', prefix=robot.name.name),
-                                       root=world.get_kinematic_structure_entity_by_name("l_gripper_palm_link"),
-                                       tool_frame=world.get_kinematic_structure_entity_by_name("l_gripper_tool_frame"),
-                                       front_facing_orientation=Quaternion(0, 0, 0, 1),
-                                       front_facing_axis=Vector3(1, 0, 0),
-                                       thumb=left_gripper_thumb,
-                                       finger=left_gripper_finger,
-                                       _world=world)
+        left_gripper = ParallelGripper(
+            name=PrefixedName("left_gripper", prefix=robot.name.name),
+            root=world.get_kinematic_structure_entity_by_name("l_gripper_palm_link"),
+            tool_frame=world.get_kinematic_structure_entity_by_name(
+                "l_gripper_tool_frame"
+            ),
+            front_facing_orientation=Quaternion(0, 0, 0, 1),
+            front_facing_axis=Vector3(1, 0, 0),
+            thumb=left_gripper_thumb,
+            finger=left_gripper_finger,
+            _world=world,
+        )
         left_arm = Arm(
             name=PrefixedName("left_arm", prefix=robot.name.name),
             root=world.get_kinematic_structure_entity_by_name("torso_lift_link"),
