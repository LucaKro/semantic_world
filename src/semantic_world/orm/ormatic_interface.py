# Generated by ORMatic

from __future__ import annotations
from sqlalchemy import Column, ForeignKey, Integer, String, Float, Boolean, DateTime, Enum, JSON
from sqlalchemy.orm import relationship, Mapped, mapped_column, DeclarativeBase
from typing_extensions import Optional, List, Type

import semantic_world.connections
import semantic_world.degree_of_freedom
import semantic_world.geometry
import semantic_world.orm.model
import semantic_world.prefixed_name
import semantic_world.spatial_types.spatial_types
import semantic_world.views.views
import semantic_world.world
import semantic_world.world_entity


from ormatic.dao import DataAccessObject
from ormatic.custom_types import TypeType

class Base(DeclarativeBase):
    type_mappings = {
        Type: TypeType,
    }


<<<<<<< HEAD
class BoundingBoxCollectionDAO(Base, DataAccessObject[semantic_world.geometry.BoundingBoxCollection]):
    __tablename__ = 'BoundingBoxCollectionDAO'

    id: Mapped[int] = mapped_column(Integer, primary_key=True)




    bounding_boxes: Mapped[List[BoundingBoxDAO]] = relationship('BoundingBoxDAO', foreign_keys='[BoundingBoxDAO.boundingboxcollectiondao_bounding_boxes_id]', post_update=True)


class QuaternionMappingDAO(Base, DataAccessObject[semantic_world.orm.model.QuaternionMapping]):
    __tablename__ = 'QuaternionMappingDAO'
=======
class QuaternionMappingDAO(Base, DataAccessObject[semantic_world.orm.model.QuaternionMapping]):
    __tablename__ = 'QuaternionMappingDAO'

    id: Mapped[int] = mapped_column(Integer, primary_key=True)

    x: Mapped[float]
    y: Mapped[float]
    z: Mapped[float]
    w: Mapped[float]


    reference_frame_id: Mapped[Optional[int]] = mapped_column(ForeignKey('BodyDAO.id', use_alter=True), nullable=True)

    reference_frame: Mapped[BodyDAO] = relationship('BodyDAO', uselist=False, foreign_keys=[reference_frame_id], post_update=True)


class PrefixedNameDAO(Base, DataAccessObject[semantic_world.prefixed_name.PrefixedName]):
    __tablename__ = 'PrefixedNameDAO'
>>>>>>> 0ea72fba

    id: Mapped[int] = mapped_column(Integer, primary_key=True)

    x: Mapped[float]
    y: Mapped[float]
    z: Mapped[float]
    w: Mapped[float]

    name: Mapped[str] = mapped_column(String(255), nullable=False)
    prefix: Mapped[Optional[str]] = mapped_column(String(255), nullable=True)

    reference_frame_id: Mapped[Optional[int]] = mapped_column(ForeignKey('BodyDAO.id', use_alter=True), nullable=True)

<<<<<<< HEAD
    reference_frame: Mapped[BodyDAO] = relationship('BodyDAO', uselist=False, foreign_keys=[reference_frame_id], post_update=True)


class PrefixedNameDAO(Base, DataAccessObject[semantic_world.prefixed_name.PrefixedName]):
    __tablename__ = 'PrefixedNameDAO'

    id: Mapped[int] = mapped_column(Integer, primary_key=True)

    name: Mapped[str]
    prefix: Mapped[Optional[str]]



=======


class Point3MappingDAO(Base, DataAccessObject[semantic_world.orm.model.Point3Mapping]):
    __tablename__ = 'Point3MappingDAO'

    id: Mapped[int] = mapped_column(Integer, primary_key=True)

    x: Mapped[float]
    y: Mapped[float]
    z: Mapped[float]


    reference_frame_id: Mapped[Optional[int]] = mapped_column(ForeignKey('BodyDAO.id', use_alter=True), nullable=True)

    reference_frame: Mapped[BodyDAO] = relationship('BodyDAO', uselist=False, foreign_keys=[reference_frame_id], post_update=True)
>>>>>>> 0ea72fba


class WorldEntityDAO(Base, DataAccessObject[semantic_world.world_entity.WorldEntity]):
    __tablename__ = 'WorldEntityDAO'

    id: Mapped[int] = mapped_column(Integer, primary_key=True)

<<<<<<< HEAD
    polymorphic_type: Mapped[str]
=======
>>>>>>> 0ea72fba

    polymorphic_type: Mapped[str] = mapped_column(String(255), nullable=False)

    name_id: Mapped[int] = mapped_column(ForeignKey('PrefixedNameDAO.id', use_alter=True), nullable=True)

    name: Mapped[PrefixedNameDAO] = relationship('PrefixedNameDAO', uselist=False, foreign_keys=[name_id], post_update=True)

    __mapper_args__ = {
        'polymorphic_on': 'polymorphic_type',
        'polymorphic_identity': 'WorldEntityDAO',
    }

class UnitVectorDAO(Base, DataAccessObject[semantic_world.connections.UnitVector]):
    __tablename__ = 'UnitVectorDAO'

    id: Mapped[int] = mapped_column(Integer, primary_key=True)

    x: Mapped[float]
    y: Mapped[float]
    z: Mapped[float]





<<<<<<< HEAD
class ColorDAO(Base, DataAccessObject[semantic_world.geometry.Color]):
    __tablename__ = 'ColorDAO'

    id: Mapped[int] = mapped_column(Integer, primary_key=True)

    R: Mapped[float]
    G: Mapped[float]
    B: Mapped[float]
    A: Mapped[float]
=======
class ShapeDAO(Base, DataAccessObject[semantic_world.geometry.Shape]):
    __tablename__ = 'ShapeDAO'

    id: Mapped[int] = mapped_column(Integer, primary_key=True)

>>>>>>> 0ea72fba

    polymorphic_type: Mapped[str] = mapped_column(String(255), nullable=False)

    origin_id: Mapped[int] = mapped_column(ForeignKey('TransformationMatrixMappingDAO.id', use_alter=True), nullable=True)
    bodydao_visual_id: Mapped[Optional[int]] = mapped_column(ForeignKey('BodyDAO.id', use_alter=True), nullable=True)
    bodydao_collision_id: Mapped[Optional[int]] = mapped_column(ForeignKey('BodyDAO.id', use_alter=True), nullable=True)

    origin: Mapped[TransformationMatrixMappingDAO] = relationship('TransformationMatrixMappingDAO', uselist=False, foreign_keys=[origin_id], post_update=True)

    __mapper_args__ = {
        'polymorphic_on': 'polymorphic_type',
        'polymorphic_identity': 'ShapeDAO',
    }

<<<<<<< HEAD
class RotationMatrixMappingDAO(Base, DataAccessObject[semantic_world.orm.model.RotationMatrixMapping]):
    __tablename__ = 'RotationMatrixMappingDAO'
=======
class WorldMappingDAO(Base, DataAccessObject[semantic_world.orm.model.WorldMapping]):
    __tablename__ = 'WorldMappingDAO'
>>>>>>> 0ea72fba

    id: Mapped[int] = mapped_column(Integer, primary_key=True)



<<<<<<< HEAD
    rotation_id: Mapped[int] = mapped_column(ForeignKey('QuaternionMappingDAO.id', use_alter=True), nullable=True)
    reference_frame_id: Mapped[Optional[int]] = mapped_column(ForeignKey('BodyDAO.id', use_alter=True), nullable=True)

    rotation: Mapped[QuaternionMappingDAO] = relationship('QuaternionMappingDAO', uselist=False, foreign_keys=[rotation_id], post_update=True)
    reference_frame: Mapped[BodyDAO] = relationship('BodyDAO', uselist=False, foreign_keys=[reference_frame_id], post_update=True)


class ScaleDAO(Base, DataAccessObject[semantic_world.geometry.Scale]):
    __tablename__ = 'ScaleDAO'
=======

    bodies: Mapped[List[BodyDAO]] = relationship('BodyDAO', foreign_keys='[BodyDAO.worldmappingdao_bodies_id]', post_update=True)
    connections: Mapped[List[ConnectionDAO]] = relationship('ConnectionDAO', foreign_keys='[ConnectionDAO.worldmappingdao_connections_id]', post_update=True)
    views: Mapped[List[ViewDAO]] = relationship('ViewDAO', foreign_keys='[ViewDAO.worldmappingdao_views_id]', post_update=True)
    degrees_of_freedom: Mapped[List[DegreeOfFreedomMappingDAO]] = relationship('DegreeOfFreedomMappingDAO', foreign_keys='[DegreeOfFreedomMappingDAO.worldmappingdao_degrees_of_freedom_id]', post_update=True)


class BoundingBoxDAO(Base, DataAccessObject[semantic_world.geometry.BoundingBox]):
    __tablename__ = 'BoundingBoxDAO'
>>>>>>> 0ea72fba

    id: Mapped[int] = mapped_column(Integer, primary_key=True)

    min_x: Mapped[float]
    min_y: Mapped[float]
    min_z: Mapped[float]
    max_x: Mapped[float]
    max_y: Mapped[float]
    max_z: Mapped[float]


    boundingboxcollectiondao_bounding_boxes_id: Mapped[Optional[int]] = mapped_column(ForeignKey('BoundingBoxCollectionDAO.id', use_alter=True), nullable=True)



<<<<<<< HEAD
class ShapeDAO(Base, DataAccessObject[semantic_world.geometry.Shape]):
    __tablename__ = 'ShapeDAO'

    id: Mapped[int] = mapped_column(Integer, primary_key=True)

    polymorphic_type: Mapped[str]


    origin_id: Mapped[int] = mapped_column(ForeignKey('TransformationMatrixMappingDAO.id', use_alter=True), nullable=True)
    bodydao_visual_id: Mapped[Optional[int]] = mapped_column(ForeignKey('BodyDAO.id', use_alter=True), nullable=True)
    bodydao_collision_id: Mapped[Optional[int]] = mapped_column(ForeignKey('BodyDAO.id', use_alter=True), nullable=True)

    origin: Mapped[TransformationMatrixMappingDAO] = relationship('TransformationMatrixMappingDAO', uselist=False, foreign_keys=[origin_id], post_update=True)
=======
class ScaleDAO(Base, DataAccessObject[semantic_world.geometry.Scale]):
    __tablename__ = 'ScaleDAO'

    id: Mapped[int] = mapped_column(Integer, primary_key=True)

    x: Mapped[float]
    y: Mapped[float]
    z: Mapped[float]



>>>>>>> 0ea72fba

    __mapper_args__ = {
        'polymorphic_on': 'polymorphic_type',
        'polymorphic_identity': 'ShapeDAO',
    }

<<<<<<< HEAD
class WorldMappingDAO(Base, DataAccessObject[semantic_world.orm.model.WorldMapping]):
    __tablename__ = 'WorldMappingDAO'

    id: Mapped[int] = mapped_column(Integer, primary_key=True)




    bodies: Mapped[List[BodyDAO]] = relationship('BodyDAO', foreign_keys='[BodyDAO.worldmappingdao_bodies_id]', post_update=True)
    connections: Mapped[List[ConnectionDAO]] = relationship('ConnectionDAO', foreign_keys='[ConnectionDAO.worldmappingdao_connections_id]', post_update=True)
    views: Mapped[List[ViewDAO]] = relationship('ViewDAO', foreign_keys='[ViewDAO.worldmappingdao_views_id]', post_update=True)
    degrees_of_freedom: Mapped[List[DegreeOfFreedomMappingDAO]] = relationship('DegreeOfFreedomMappingDAO', foreign_keys='[DegreeOfFreedomMappingDAO.worldmappingdao_degrees_of_freedom_id]', post_update=True)


class BoundingBoxDAO(Base, DataAccessObject[semantic_world.geometry.BoundingBox]):
    __tablename__ = 'BoundingBoxDAO'

    id: Mapped[int] = mapped_column(Integer, primary_key=True)

    min_x: Mapped[float]
    min_y: Mapped[float]
    min_z: Mapped[float]
    max_x: Mapped[float]
    max_y: Mapped[float]
    max_z: Mapped[float]


    boundingboxcollectiondao_bounding_boxes_id: Mapped[Optional[int]] = mapped_column(ForeignKey('BoundingBoxCollectionDAO.id', use_alter=True), nullable=True)
=======
class ColorDAO(Base, DataAccessObject[semantic_world.geometry.Color]):
    __tablename__ = 'ColorDAO'

    id: Mapped[int] = mapped_column(Integer, primary_key=True)

    R: Mapped[float]
    G: Mapped[float]
    B: Mapped[float]
    A: Mapped[float]





class TransformationMatrixMappingDAO(Base, DataAccessObject[semantic_world.orm.model.TransformationMatrixMapping]):
    __tablename__ = 'TransformationMatrixMappingDAO'

    id: Mapped[int] = mapped_column(Integer, primary_key=True)



    position_id: Mapped[int] = mapped_column(ForeignKey('Point3MappingDAO.id', use_alter=True), nullable=True)
    rotation_id: Mapped[int] = mapped_column(ForeignKey('QuaternionMappingDAO.id', use_alter=True), nullable=True)
    reference_frame_id: Mapped[Optional[int]] = mapped_column(ForeignKey('BodyDAO.id', use_alter=True), nullable=True)
    child_frame_id: Mapped[Optional[int]] = mapped_column(ForeignKey('BodyDAO.id', use_alter=True), nullable=True)
>>>>>>> 0ea72fba

    position: Mapped[Point3MappingDAO] = relationship('Point3MappingDAO', uselist=False, foreign_keys=[position_id], post_update=True)
    rotation: Mapped[QuaternionMappingDAO] = relationship('QuaternionMappingDAO', uselist=False, foreign_keys=[rotation_id], post_update=True)
    reference_frame: Mapped[BodyDAO] = relationship('BodyDAO', uselist=False, foreign_keys=[reference_frame_id], post_update=True)
    child_frame: Mapped[BodyDAO] = relationship('BodyDAO', uselist=False, foreign_keys=[child_frame_id], post_update=True)


class BoundingBoxCollectionDAO(Base, DataAccessObject[semantic_world.geometry.BoundingBoxCollection]):
    __tablename__ = 'BoundingBoxCollectionDAO'

    id: Mapped[int] = mapped_column(Integer, primary_key=True)




    bounding_boxes: Mapped[List[BoundingBoxDAO]] = relationship('BoundingBoxDAO', foreign_keys='[BoundingBoxDAO.boundingboxcollectiondao_bounding_boxes_id]', post_update=True)


<<<<<<< HEAD
class Vector3MappingDAO(Base, DataAccessObject[semantic_world.orm.model.Vector3Mapping]):
    __tablename__ = 'Vector3MappingDAO'
=======
class UnitVectorDAO(Base, DataAccessObject[semantic_world.connections.UnitVector]):
    __tablename__ = 'UnitVectorDAO'
>>>>>>> 0ea72fba

    id: Mapped[int] = mapped_column(Integer, primary_key=True)

    x: Mapped[float]
    y: Mapped[float]
    z: Mapped[float]


<<<<<<< HEAD
    reference_frame_id: Mapped[Optional[int]] = mapped_column(ForeignKey('BodyDAO.id', use_alter=True), nullable=True)
=======
>>>>>>> 0ea72fba

    reference_frame: Mapped[BodyDAO] = relationship('BodyDAO', uselist=False, foreign_keys=[reference_frame_id], post_update=True)


<<<<<<< HEAD
class TransformationMatrixMappingDAO(Base, DataAccessObject[semantic_world.orm.model.TransformationMatrixMapping]):
    __tablename__ = 'TransformationMatrixMappingDAO'
=======
class RotationMatrixMappingDAO(Base, DataAccessObject[semantic_world.orm.model.RotationMatrixMapping]):
    __tablename__ = 'RotationMatrixMappingDAO'
>>>>>>> 0ea72fba

    id: Mapped[int] = mapped_column(Integer, primary_key=True)



<<<<<<< HEAD
    position_id: Mapped[int] = mapped_column(ForeignKey('Point3MappingDAO.id', use_alter=True), nullable=True)
    rotation_id: Mapped[int] = mapped_column(ForeignKey('QuaternionMappingDAO.id', use_alter=True), nullable=True)
    reference_frame_id: Mapped[Optional[int]] = mapped_column(ForeignKey('BodyDAO.id', use_alter=True), nullable=True)
    child_frame_id: Mapped[Optional[int]] = mapped_column(ForeignKey('BodyDAO.id', use_alter=True), nullable=True)

    position: Mapped[Point3MappingDAO] = relationship('Point3MappingDAO', uselist=False, foreign_keys=[position_id], post_update=True)
    rotation: Mapped[QuaternionMappingDAO] = relationship('QuaternionMappingDAO', uselist=False, foreign_keys=[rotation_id], post_update=True)
    reference_frame: Mapped[BodyDAO] = relationship('BodyDAO', uselist=False, foreign_keys=[reference_frame_id], post_update=True)
    child_frame: Mapped[BodyDAO] = relationship('BodyDAO', uselist=False, foreign_keys=[child_frame_id], post_update=True)


class BodyDAO(WorldEntityDAO, DataAccessObject[semantic_world.world_entity.Body]):
    __tablename__ = 'BodyDAO'
=======
    rotation_id: Mapped[int] = mapped_column(ForeignKey('QuaternionMappingDAO.id', use_alter=True), nullable=True)
    reference_frame_id: Mapped[Optional[int]] = mapped_column(ForeignKey('BodyDAO.id', use_alter=True), nullable=True)

    rotation: Mapped[QuaternionMappingDAO] = relationship('QuaternionMappingDAO', uselist=False, foreign_keys=[rotation_id], post_update=True)
    reference_frame: Mapped[BodyDAO] = relationship('BodyDAO', uselist=False, foreign_keys=[reference_frame_id], post_update=True)


class ViewDAO(WorldEntityDAO, DataAccessObject[semantic_world.world_entity.View]):
    __tablename__ = 'ViewDAO'
>>>>>>> 0ea72fba

    id: Mapped[int] = mapped_column(ForeignKey(WorldEntityDAO.id), primary_key=True)

    index: Mapped[Optional[int]]


<<<<<<< HEAD
    worldmappingdao_bodies_id: Mapped[Optional[int]] = mapped_column(ForeignKey('WorldMappingDAO.id', use_alter=True), nullable=True)

    visual: Mapped[List[ShapeDAO]] = relationship('ShapeDAO', foreign_keys='[ShapeDAO.bodydao_visual_id]', post_update=True)
    collision: Mapped[List[ShapeDAO]] = relationship('ShapeDAO', foreign_keys='[ShapeDAO.bodydao_collision_id]', post_update=True)

    __mapper_args__ = {
        'polymorphic_identity': 'BodyDAO',
=======
    worldmappingdao_views_id: Mapped[Optional[int]] = mapped_column(ForeignKey('WorldMappingDAO.id', use_alter=True), nullable=True)
    multibodyviewdao_views_id: Mapped[Optional[int]] = mapped_column(ForeignKey('MultiBodyViewDAO.id', use_alter=True), nullable=True)


    __mapper_args__ = {
        'polymorphic_identity': 'ViewDAO',
>>>>>>> 0ea72fba
        'inherit_condition': id == WorldEntityDAO.id,
    }

class DegreeOfFreedomMappingDAO(WorldEntityDAO, DataAccessObject[semantic_world.orm.model.DegreeOfFreedomMapping]):
    __tablename__ = 'DegreeOfFreedomMappingDAO'

    id: Mapped[int] = mapped_column(ForeignKey(WorldEntityDAO.id), primary_key=True)


    lower_limits: Mapped[List[float]] = mapped_column(JSON, nullable=False)
    upper_limits: Mapped[List[float]] = mapped_column(JSON, nullable=False)

    worldmappingdao_degrees_of_freedom_id: Mapped[Optional[int]] = mapped_column(ForeignKey('WorldMappingDAO.id', use_alter=True), nullable=True)
    name_id: Mapped[int] = mapped_column(ForeignKey('PrefixedNameDAO.id', use_alter=True), nullable=True)
    passiveconnectiondao_passive_dofs_id: Mapped[Optional[int]] = mapped_column(ForeignKey('PassiveConnectionDAO.id', use_alter=True), nullable=True)
    activeconnectiondao_active_dofs_id: Mapped[Optional[int]] = mapped_column(ForeignKey('ActiveConnectionDAO.id', use_alter=True), nullable=True)
    omnidrivedao_passive_dofs_id: Mapped[Optional[int]] = mapped_column(ForeignKey('OmniDriveDAO.id', use_alter=True), nullable=True)

    name: Mapped[PrefixedNameDAO] = relationship('PrefixedNameDAO', uselist=False, foreign_keys=[name_id], post_update=True)

    __mapper_args__ = {
        'polymorphic_identity': 'DegreeOfFreedomMappingDAO',
        'inherit_condition': id == WorldEntityDAO.id,
    }

<<<<<<< HEAD
class ViewDAO(WorldEntityDAO, DataAccessObject[semantic_world.world_entity.View]):
    __tablename__ = 'ViewDAO'

    id: Mapped[int] = mapped_column(ForeignKey(WorldEntityDAO.id), primary_key=True)



    worldmappingdao_views_id: Mapped[Optional[int]] = mapped_column(ForeignKey('WorldMappingDAO.id', use_alter=True), nullable=True)


    __mapper_args__ = {
        'polymorphic_identity': 'ViewDAO',
        'inherit_condition': id == WorldEntityDAO.id,
    }

class ConnectionDAO(WorldEntityDAO, DataAccessObject[semantic_world.world_entity.Connection]):
    __tablename__ = 'ConnectionDAO'
=======
class BodyDAO(WorldEntityDAO, DataAccessObject[semantic_world.world_entity.Body]):
    __tablename__ = 'BodyDAO'
>>>>>>> 0ea72fba

    id: Mapped[int] = mapped_column(ForeignKey(WorldEntityDAO.id), primary_key=True)



    worldmappingdao_connections_id: Mapped[Optional[int]] = mapped_column(ForeignKey('WorldMappingDAO.id', use_alter=True), nullable=True)
    parent_id: Mapped[int] = mapped_column(ForeignKey('BodyDAO.id', use_alter=True), nullable=True)
    child_id: Mapped[int] = mapped_column(ForeignKey('BodyDAO.id', use_alter=True), nullable=True)
    origin_expression_id: Mapped[int] = mapped_column(ForeignKey('TransformationMatrixMappingDAO.id', use_alter=True), nullable=True)

    parent: Mapped[BodyDAO] = relationship('BodyDAO', uselist=False, foreign_keys=[parent_id], post_update=True)
    child: Mapped[BodyDAO] = relationship('BodyDAO', uselist=False, foreign_keys=[child_id], post_update=True)
    origin_expression: Mapped[TransformationMatrixMappingDAO] = relationship('TransformationMatrixMappingDAO', uselist=False, foreign_keys=[origin_expression_id], post_update=True)

    __mapper_args__ = {
        'polymorphic_identity': 'ConnectionDAO',
        'inherit_condition': id == WorldEntityDAO.id,
    }

class ConnectionDAO(WorldEntityDAO, DataAccessObject[semantic_world.world_entity.Connection]):
    __tablename__ = 'ConnectionDAO'

    id: Mapped[int] = mapped_column(ForeignKey(WorldEntityDAO.id), primary_key=True)



    worldmappingdao_connections_id: Mapped[Optional[int]] = mapped_column(ForeignKey('WorldMappingDAO.id', use_alter=True), nullable=True)
    parent_id: Mapped[int] = mapped_column(ForeignKey('BodyDAO.id', use_alter=True), nullable=True)
    child_id: Mapped[int] = mapped_column(ForeignKey('BodyDAO.id', use_alter=True), nullable=True)
    origin_expression_id: Mapped[int] = mapped_column(ForeignKey('TransformationMatrixMappingDAO.id', use_alter=True), nullable=True)

    parent: Mapped[BodyDAO] = relationship('BodyDAO', uselist=False, foreign_keys=[parent_id], post_update=True)
    child: Mapped[BodyDAO] = relationship('BodyDAO', uselist=False, foreign_keys=[child_id], post_update=True)
    origin_expression: Mapped[TransformationMatrixMappingDAO] = relationship('TransformationMatrixMappingDAO', uselist=False, foreign_keys=[origin_expression_id], post_update=True)

    __mapper_args__ = {
        'polymorphic_identity': 'ConnectionDAO',
        'inherit_condition': id == WorldEntityDAO.id,
    }

class PrimitiveDAO(ShapeDAO, DataAccessObject[semantic_world.geometry.Primitive]):
    __tablename__ = 'PrimitiveDAO'

    id: Mapped[int] = mapped_column(ForeignKey(ShapeDAO.id), primary_key=True)



    color_id: Mapped[int] = mapped_column(ForeignKey('ColorDAO.id', use_alter=True), nullable=True)

    color: Mapped[ColorDAO] = relationship('ColorDAO', uselist=False, foreign_keys=[color_id], post_update=True)

    __mapper_args__ = {
        'polymorphic_identity': 'PrimitiveDAO',
        'inherit_condition': id == ShapeDAO.id,
    }

<<<<<<< HEAD
class ComponentsDAO(ViewDAO, DataAccessObject[semantic_world.views.views.Components]):
    __tablename__ = 'ComponentsDAO'

    id: Mapped[int] = mapped_column(ForeignKey(ViewDAO.id), primary_key=True)





    __mapper_args__ = {
        'polymorphic_identity': 'ComponentsDAO',
        'inherit_condition': id == ViewDAO.id,
    }

class RootedViewDAO(ViewDAO, DataAccessObject[semantic_world.world_entity.RootedView]):
    __tablename__ = 'RootedViewDAO'

    id: Mapped[int] = mapped_column(ForeignKey(ViewDAO.id), primary_key=True)
=======
class MeshDAO(ShapeDAO, DataAccessObject[semantic_world.geometry.Mesh]):
    __tablename__ = 'MeshDAO'

    id: Mapped[int] = mapped_column(ForeignKey(ShapeDAO.id), primary_key=True)
>>>>>>> 0ea72fba


    filename: Mapped[str] = mapped_column(String(255), nullable=False)

<<<<<<< HEAD
    root_id: Mapped[int] = mapped_column(ForeignKey('BodyDAO.id', use_alter=True), nullable=True)

    root: Mapped[BodyDAO] = relationship('BodyDAO', uselist=False, foreign_keys=[root_id], post_update=True)

    __mapper_args__ = {
        'polymorphic_identity': 'RootedViewDAO',
        'inherit_condition': id == ViewDAO.id,
    }

class HandleDAO(ViewDAO, DataAccessObject[semantic_world.views.views.Handle]):
    __tablename__ = 'HandleDAO'
=======
    scale_id: Mapped[int] = mapped_column(ForeignKey('ScaleDAO.id', use_alter=True), nullable=True)

    scale: Mapped[ScaleDAO] = relationship('ScaleDAO', uselist=False, foreign_keys=[scale_id], post_update=True)

    __mapper_args__ = {
        'polymorphic_identity': 'MeshDAO',
        'inherit_condition': id == ShapeDAO.id,
    }

class MultiBodyViewDAO(ViewDAO, DataAccessObject[semantic_world.views.views.MultiBodyView]):
    __tablename__ = 'MultiBodyViewDAO'
>>>>>>> 0ea72fba

    id: Mapped[int] = mapped_column(ForeignKey(ViewDAO.id), primary_key=True)



    body_id: Mapped[int] = mapped_column(ForeignKey('BodyDAO.id', use_alter=True), nullable=True)

<<<<<<< HEAD
    body: Mapped[BodyDAO] = relationship('BodyDAO', uselist=False, foreign_keys=[body_id], post_update=True)

    __mapper_args__ = {
        'polymorphic_identity': 'HandleDAO',
=======
    bodies: Mapped[List[BodyDAO]] = relationship('BodyDAO', foreign_keys='[BodyDAO.multibodyviewdao_bodies_id]', post_update=True)
    views: Mapped[List[ViewDAO]] = relationship('ViewDAO', foreign_keys='[ViewDAO.multibodyviewdao_views_id]', post_update=True)

    __mapper_args__ = {
        'polymorphic_identity': 'MultiBodyViewDAO',
>>>>>>> 0ea72fba
        'inherit_condition': id == ViewDAO.id,
    }

class FridgeDAO(ViewDAO, DataAccessObject[semantic_world.views.views.Fridge]):
    __tablename__ = 'FridgeDAO'

    id: Mapped[int] = mapped_column(ForeignKey(ViewDAO.id), primary_key=True)



    body_id: Mapped[int] = mapped_column(ForeignKey('BodyDAO.id', use_alter=True), nullable=True)

    body: Mapped[BodyDAO] = relationship('BodyDAO', uselist=False, foreign_keys=[body_id], post_update=True)

    __mapper_args__ = {
        'polymorphic_identity': 'FridgeDAO',
        'inherit_condition': id == ViewDAO.id,
    }

class EnvironmentViewDAO(ViewDAO, DataAccessObject[semantic_world.world_entity.EnvironmentView]):
    __tablename__ = 'EnvironmentViewDAO'

    id: Mapped[int] = mapped_column(ForeignKey(ViewDAO.id), primary_key=True)





    __mapper_args__ = {
        'polymorphic_identity': 'EnvironmentViewDAO',
        'inherit_condition': id == ViewDAO.id,
    }

class FridgeDAO(ViewDAO, DataAccessObject[semantic_world.views.views.Fridge]):
    __tablename__ = 'FridgeDAO'

    id: Mapped[int] = mapped_column(ForeignKey(ViewDAO.id), primary_key=True)



    body_id: Mapped[int] = mapped_column(ForeignKey('BodyDAO.id', use_alter=True), nullable=True)

    body: Mapped[BodyDAO] = relationship('BodyDAO', uselist=False, foreign_keys=[body_id], post_update=True)

    __mapper_args__ = {
        'polymorphic_identity': 'FridgeDAO',
        'inherit_condition': id == ViewDAO.id,
    }

<<<<<<< HEAD
class PassiveConnectionDAO(ConnectionDAO, DataAccessObject[semantic_world.connections.PassiveConnection]):
    __tablename__ = 'PassiveConnectionDAO'
=======
class FurnitureDAO(ViewDAO, DataAccessObject[semantic_world.views.views.Furniture]):
    __tablename__ = 'FurnitureDAO'
>>>>>>> 0ea72fba

    id: Mapped[int] = mapped_column(ForeignKey(ConnectionDAO.id), primary_key=True)




<<<<<<< HEAD
    passive_dofs: Mapped[List[DegreeOfFreedomMappingDAO]] = relationship('DegreeOfFreedomMappingDAO', foreign_keys='[DegreeOfFreedomMappingDAO.passiveconnectiondao_passive_dofs_id]', post_update=True)

    __mapper_args__ = {
        'polymorphic_identity': 'PassiveConnectionDAO',
        'inherit_condition': id == ConnectionDAO.id,
    }

class ActiveConnectionDAO(ConnectionDAO, DataAccessObject[semantic_world.connections.ActiveConnection]):
    __tablename__ = 'ActiveConnectionDAO'
=======

    __mapper_args__ = {
        'polymorphic_identity': 'FurnitureDAO',
        'inherit_condition': id == ViewDAO.id,
    }

class TableDAO(ViewDAO, DataAccessObject[semantic_world.views.views.Table]):
    __tablename__ = 'TableDAO'
>>>>>>> 0ea72fba

    id: Mapped[int] = mapped_column(ForeignKey(ConnectionDAO.id), primary_key=True)



    top_id: Mapped[int] = mapped_column(ForeignKey('BodyDAO.id', use_alter=True), nullable=True)

<<<<<<< HEAD
    active_dofs: Mapped[List[DegreeOfFreedomMappingDAO]] = relationship('DegreeOfFreedomMappingDAO', foreign_keys='[DegreeOfFreedomMappingDAO.activeconnectiondao_active_dofs_id]', post_update=True)

    __mapper_args__ = {
        'polymorphic_identity': 'ActiveConnectionDAO',
        'inherit_condition': id == ConnectionDAO.id,
=======
    top: Mapped[BodyDAO] = relationship('BodyDAO', uselist=False, foreign_keys=[top_id], post_update=True)

    __mapper_args__ = {
        'polymorphic_identity': 'TableDAO',
        'inherit_condition': id == ViewDAO.id,
>>>>>>> 0ea72fba
    }

class FixedConnectionDAO(ConnectionDAO, DataAccessObject[semantic_world.connections.FixedConnection]):
    __tablename__ = 'FixedConnectionDAO'

    id: Mapped[int] = mapped_column(ForeignKey(ConnectionDAO.id), primary_key=True)





    __mapper_args__ = {
        'polymorphic_identity': 'FixedConnectionDAO',
        'inherit_condition': id == ConnectionDAO.id,
    }

class CylinderDAO(PrimitiveDAO, DataAccessObject[semantic_world.geometry.Cylinder]):
    __tablename__ = 'CylinderDAO'

    id: Mapped[int] = mapped_column(ForeignKey(PrimitiveDAO.id), primary_key=True)

    width: Mapped[float]
    height: Mapped[float]




    __mapper_args__ = {
        'polymorphic_identity': 'CylinderDAO',
        'inherit_condition': id == PrimitiveDAO.id,
    }

<<<<<<< HEAD
class SphereDAO(PrimitiveDAO, DataAccessObject[semantic_world.geometry.Sphere]):
    __tablename__ = 'SphereDAO'
=======
class ContainerDAO(ViewDAO, DataAccessObject[semantic_world.views.views.Container]):
    __tablename__ = 'ContainerDAO'
>>>>>>> 0ea72fba

    id: Mapped[int] = mapped_column(ForeignKey(PrimitiveDAO.id), primary_key=True)

    radius: Mapped[float]




    __mapper_args__ = {
<<<<<<< HEAD
        'polymorphic_identity': 'SphereDAO',
        'inherit_condition': id == PrimitiveDAO.id,
=======
        'polymorphic_identity': 'ContainerDAO',
        'inherit_condition': id == ViewDAO.id,
>>>>>>> 0ea72fba
    }

class PassiveConnectionDAO(ConnectionDAO, DataAccessObject[semantic_world.connections.PassiveConnection]):
    __tablename__ = 'PassiveConnectionDAO'

    id: Mapped[int] = mapped_column(ForeignKey(ConnectionDAO.id), primary_key=True)




    passive_dofs: Mapped[List[DegreeOfFreedomMappingDAO]] = relationship('DegreeOfFreedomMappingDAO', foreign_keys='[DegreeOfFreedomMappingDAO.passiveconnectiondao_passive_dofs_id]', post_update=True)

    __mapper_args__ = {
        'polymorphic_identity': 'PassiveConnectionDAO',
        'inherit_condition': id == ConnectionDAO.id,
    }

<<<<<<< HEAD
class DoorDAO(ComponentsDAO, DataAccessObject[semantic_world.views.views.Door]):
    __tablename__ = 'DoorDAO'
=======
class FixedConnectionDAO(ConnectionDAO, DataAccessObject[semantic_world.connections.FixedConnection]):
    __tablename__ = 'FixedConnectionDAO'

    id: Mapped[int] = mapped_column(ForeignKey(ConnectionDAO.id), primary_key=True)





    __mapper_args__ = {
        'polymorphic_identity': 'FixedConnectionDAO',
        'inherit_condition': id == ConnectionDAO.id,
    }

class ActiveConnectionDAO(ConnectionDAO, DataAccessObject[semantic_world.connections.ActiveConnection]):
    __tablename__ = 'ActiveConnectionDAO'

    id: Mapped[int] = mapped_column(ForeignKey(ConnectionDAO.id), primary_key=True)




    active_dofs: Mapped[List[DegreeOfFreedomMappingDAO]] = relationship('DegreeOfFreedomMappingDAO', foreign_keys='[DegreeOfFreedomMappingDAO.activeconnectiondao_active_dofs_id]', post_update=True)

    __mapper_args__ = {
        'polymorphic_identity': 'ActiveConnectionDAO',
        'inherit_condition': id == ConnectionDAO.id,
    }

class CylinderDAO(PrimitiveDAO, DataAccessObject[semantic_world.geometry.Cylinder]):
    __tablename__ = 'CylinderDAO'
>>>>>>> 0ea72fba

    id: Mapped[int] = mapped_column(ForeignKey(ComponentsDAO.id), primary_key=True)



    body_id: Mapped[int] = mapped_column(ForeignKey('BodyDAO.id', use_alter=True), nullable=True)
    handle_id: Mapped[int] = mapped_column(ForeignKey('HandleDAO.id', use_alter=True), nullable=True)
    wardrobedao_doors_id: Mapped[Optional[int]] = mapped_column(ForeignKey('WardrobeDAO.id', use_alter=True), nullable=True)

    body: Mapped[BodyDAO] = relationship('BodyDAO', uselist=False, foreign_keys=[body_id], post_update=True)
    handle: Mapped[HandleDAO] = relationship('HandleDAO', uselist=False, foreign_keys=[handle_id], post_update=True)

    __mapper_args__ = {
        'polymorphic_identity': 'DoorDAO',
        'inherit_condition': id == ComponentsDAO.id,
    }

<<<<<<< HEAD
class DrawerDAO(ComponentsDAO, DataAccessObject[semantic_world.views.views.Drawer]):
    __tablename__ = 'DrawerDAO'

    id: Mapped[int] = mapped_column(ForeignKey(ComponentsDAO.id), primary_key=True)



    container_id: Mapped[int] = mapped_column(ForeignKey('ContainerDAO.id', use_alter=True), nullable=True)
    handle_id: Mapped[int] = mapped_column(ForeignKey('HandleDAO.id', use_alter=True), nullable=True)
    cabinetdao_drawers_id: Mapped[Optional[int]] = mapped_column(ForeignKey('CabinetDAO.id', use_alter=True), nullable=True)

    container: Mapped[ContainerDAO] = relationship('ContainerDAO', uselist=False, foreign_keys=[container_id], post_update=True)
    handle: Mapped[HandleDAO] = relationship('HandleDAO', uselist=False, foreign_keys=[handle_id], post_update=True)

    __mapper_args__ = {
        'polymorphic_identity': 'DrawerDAO',
        'inherit_condition': id == ComponentsDAO.id,
    }

class EnvironmentViewDAO(RootedViewDAO, DataAccessObject[semantic_world.world_entity.EnvironmentView]):
    __tablename__ = 'EnvironmentViewDAO'

    id: Mapped[int] = mapped_column(ForeignKey(RootedViewDAO.id), primary_key=True)

=======
class BoxDAO(PrimitiveDAO, DataAccessObject[semantic_world.geometry.Box]):
    __tablename__ = 'BoxDAO'

    id: Mapped[int] = mapped_column(ForeignKey(PrimitiveDAO.id), primary_key=True)



    scale_id: Mapped[int] = mapped_column(ForeignKey('ScaleDAO.id', use_alter=True), nullable=True)

    scale: Mapped[ScaleDAO] = relationship('ScaleDAO', uselist=False, foreign_keys=[scale_id], post_update=True)

    __mapper_args__ = {
        'polymorphic_identity': 'BoxDAO',
        'inherit_condition': id == PrimitiveDAO.id,
    }

class SphereDAO(PrimitiveDAO, DataAccessObject[semantic_world.geometry.Sphere]):
    __tablename__ = 'SphereDAO'

    id: Mapped[int] = mapped_column(ForeignKey(PrimitiveDAO.id), primary_key=True)

    radius: Mapped[float]
>>>>>>> 0ea72fba




    __mapper_args__ = {
<<<<<<< HEAD
        'polymorphic_identity': 'EnvironmentViewDAO',
        'inherit_condition': id == RootedViewDAO.id,
    }

class CupboardDAO(FurnitureDAO, DataAccessObject[semantic_world.views.views.Cupboard]):
    __tablename__ = 'CupboardDAO'

    id: Mapped[int] = mapped_column(ForeignKey(FurnitureDAO.id), primary_key=True)





    __mapper_args__ = {
=======
        'polymorphic_identity': 'SphereDAO',
        'inherit_condition': id == PrimitiveDAO.id,
    }

class DrawerDAO(ComponentsDAO, DataAccessObject[semantic_world.views.views.Drawer]):
    __tablename__ = 'DrawerDAO'

    id: Mapped[int] = mapped_column(ForeignKey(ComponentsDAO.id), primary_key=True)



    container_id: Mapped[int] = mapped_column(ForeignKey('ContainerDAO.id', use_alter=True), nullable=True)
    handle_id: Mapped[int] = mapped_column(ForeignKey('HandleDAO.id', use_alter=True), nullable=True)
    cabinetdao_drawers_id: Mapped[Optional[int]] = mapped_column(ForeignKey('CabinetDAO.id', use_alter=True), nullable=True)

    container: Mapped[ContainerDAO] = relationship('ContainerDAO', uselist=False, foreign_keys=[container_id], post_update=True)
    handle: Mapped[HandleDAO] = relationship('HandleDAO', uselist=False, foreign_keys=[handle_id], post_update=True)

    __mapper_args__ = {
        'polymorphic_identity': 'DrawerDAO',
        'inherit_condition': id == ComponentsDAO.id,
    }

class DoorDAO(ComponentsDAO, DataAccessObject[semantic_world.views.views.Door]):
    __tablename__ = 'DoorDAO'

    id: Mapped[int] = mapped_column(ForeignKey(ComponentsDAO.id), primary_key=True)



    body_id: Mapped[int] = mapped_column(ForeignKey('BodyDAO.id', use_alter=True), nullable=True)
    handle_id: Mapped[int] = mapped_column(ForeignKey('HandleDAO.id', use_alter=True), nullable=True)
    wardrobedao_doors_id: Mapped[Optional[int]] = mapped_column(ForeignKey('WardrobeDAO.id', use_alter=True), nullable=True)

    body: Mapped[BodyDAO] = relationship('BodyDAO', uselist=False, foreign_keys=[body_id], post_update=True)
    handle: Mapped[HandleDAO] = relationship('HandleDAO', uselist=False, foreign_keys=[handle_id], post_update=True)

    __mapper_args__ = {
        'polymorphic_identity': 'DoorDAO',
        'inherit_condition': id == ComponentsDAO.id,
    }

class CupboardDAO(FurnitureDAO, DataAccessObject[semantic_world.views.views.Cupboard]):
    __tablename__ = 'CupboardDAO'

    id: Mapped[int] = mapped_column(ForeignKey(FurnitureDAO.id), primary_key=True)





    __mapper_args__ = {
>>>>>>> 0ea72fba
        'polymorphic_identity': 'CupboardDAO',
        'inherit_condition': id == FurnitureDAO.id,
    }

class Connection6DoFDAO(PassiveConnectionDAO, DataAccessObject[semantic_world.connections.Connection6DoF]):
    __tablename__ = 'Connection6DoFDAO'

    id: Mapped[int] = mapped_column(ForeignKey(PassiveConnectionDAO.id), primary_key=True)



    x_id: Mapped[int] = mapped_column(ForeignKey('DegreeOfFreedomMappingDAO.id', use_alter=True), nullable=True)
    y_id: Mapped[int] = mapped_column(ForeignKey('DegreeOfFreedomMappingDAO.id', use_alter=True), nullable=True)
    z_id: Mapped[int] = mapped_column(ForeignKey('DegreeOfFreedomMappingDAO.id', use_alter=True), nullable=True)
    qx_id: Mapped[int] = mapped_column(ForeignKey('DegreeOfFreedomMappingDAO.id', use_alter=True), nullable=True)
    qy_id: Mapped[int] = mapped_column(ForeignKey('DegreeOfFreedomMappingDAO.id', use_alter=True), nullable=True)
    qz_id: Mapped[int] = mapped_column(ForeignKey('DegreeOfFreedomMappingDAO.id', use_alter=True), nullable=True)
    qw_id: Mapped[int] = mapped_column(ForeignKey('DegreeOfFreedomMappingDAO.id', use_alter=True), nullable=True)

    x: Mapped[DegreeOfFreedomMappingDAO] = relationship('DegreeOfFreedomMappingDAO', uselist=False, foreign_keys=[x_id], post_update=True)
    y: Mapped[DegreeOfFreedomMappingDAO] = relationship('DegreeOfFreedomMappingDAO', uselist=False, foreign_keys=[y_id], post_update=True)
    z: Mapped[DegreeOfFreedomMappingDAO] = relationship('DegreeOfFreedomMappingDAO', uselist=False, foreign_keys=[z_id], post_update=True)
    qx: Mapped[DegreeOfFreedomMappingDAO] = relationship('DegreeOfFreedomMappingDAO', uselist=False, foreign_keys=[qx_id], post_update=True)
    qy: Mapped[DegreeOfFreedomMappingDAO] = relationship('DegreeOfFreedomMappingDAO', uselist=False, foreign_keys=[qy_id], post_update=True)
    qz: Mapped[DegreeOfFreedomMappingDAO] = relationship('DegreeOfFreedomMappingDAO', uselist=False, foreign_keys=[qz_id], post_update=True)
    qw: Mapped[DegreeOfFreedomMappingDAO] = relationship('DegreeOfFreedomMappingDAO', uselist=False, foreign_keys=[qw_id], post_update=True)

    __mapper_args__ = {
        'polymorphic_identity': 'Connection6DoFDAO',
        'inherit_condition': id == PassiveConnectionDAO.id,
    }

class PrismaticConnectionDAO(ActiveConnectionDAO, DataAccessObject[semantic_world.connections.PrismaticConnection]):
    __tablename__ = 'PrismaticConnectionDAO'

    id: Mapped[int] = mapped_column(ForeignKey(ActiveConnectionDAO.id), primary_key=True)

    multiplier: Mapped[float]
    offset: Mapped[float]


    axis_id: Mapped[int] = mapped_column(ForeignKey('UnitVectorDAO.id', use_alter=True), nullable=True)
    dof_id: Mapped[int] = mapped_column(ForeignKey('DegreeOfFreedomMappingDAO.id', use_alter=True), nullable=True)

    axis: Mapped[UnitVectorDAO] = relationship('UnitVectorDAO', uselist=False, foreign_keys=[axis_id], post_update=True)
    dof: Mapped[DegreeOfFreedomMappingDAO] = relationship('DegreeOfFreedomMappingDAO', uselist=False, foreign_keys=[dof_id], post_update=True)

    __mapper_args__ = {
        'polymorphic_identity': 'PrismaticConnectionDAO',
        'inherit_condition': id == ActiveConnectionDAO.id,
    }

<<<<<<< HEAD
class OmniDriveDAO(ActiveConnectionDAO, DataAccessObject[semantic_world.connections.OmniDrive]):
    __tablename__ = 'OmniDriveDAO'

    id: Mapped[int] = mapped_column(ForeignKey(ActiveConnectionDAO.id), primary_key=True)

    translation_velocity_limits: Mapped[float]
    rotation_velocity_limits: Mapped[float]


    x_id: Mapped[int] = mapped_column(ForeignKey('DegreeOfFreedomMappingDAO.id', use_alter=True), nullable=True)
    y_id: Mapped[int] = mapped_column(ForeignKey('DegreeOfFreedomMappingDAO.id', use_alter=True), nullable=True)
    z_id: Mapped[int] = mapped_column(ForeignKey('DegreeOfFreedomMappingDAO.id', use_alter=True), nullable=True)
    roll_id: Mapped[int] = mapped_column(ForeignKey('DegreeOfFreedomMappingDAO.id', use_alter=True), nullable=True)
    pitch_id: Mapped[int] = mapped_column(ForeignKey('DegreeOfFreedomMappingDAO.id', use_alter=True), nullable=True)
    yaw_id: Mapped[int] = mapped_column(ForeignKey('DegreeOfFreedomMappingDAO.id', use_alter=True), nullable=True)
    x_vel_id: Mapped[int] = mapped_column(ForeignKey('DegreeOfFreedomMappingDAO.id', use_alter=True), nullable=True)
    y_vel_id: Mapped[int] = mapped_column(ForeignKey('DegreeOfFreedomMappingDAO.id', use_alter=True), nullable=True)

    passive_dofs: Mapped[List[DegreeOfFreedomMappingDAO]] = relationship('DegreeOfFreedomMappingDAO', foreign_keys='[DegreeOfFreedomMappingDAO.omnidrivedao_passive_dofs_id]', post_update=True)
    x: Mapped[DegreeOfFreedomMappingDAO] = relationship('DegreeOfFreedomMappingDAO', uselist=False, foreign_keys=[x_id], post_update=True)
    y: Mapped[DegreeOfFreedomMappingDAO] = relationship('DegreeOfFreedomMappingDAO', uselist=False, foreign_keys=[y_id], post_update=True)
    z: Mapped[DegreeOfFreedomMappingDAO] = relationship('DegreeOfFreedomMappingDAO', uselist=False, foreign_keys=[z_id], post_update=True)
    roll: Mapped[DegreeOfFreedomMappingDAO] = relationship('DegreeOfFreedomMappingDAO', uselist=False, foreign_keys=[roll_id], post_update=True)
    pitch: Mapped[DegreeOfFreedomMappingDAO] = relationship('DegreeOfFreedomMappingDAO', uselist=False, foreign_keys=[pitch_id], post_update=True)
    yaw: Mapped[DegreeOfFreedomMappingDAO] = relationship('DegreeOfFreedomMappingDAO', uselist=False, foreign_keys=[yaw_id], post_update=True)
    x_vel: Mapped[DegreeOfFreedomMappingDAO] = relationship('DegreeOfFreedomMappingDAO', uselist=False, foreign_keys=[x_vel_id], post_update=True)
    y_vel: Mapped[DegreeOfFreedomMappingDAO] = relationship('DegreeOfFreedomMappingDAO', uselist=False, foreign_keys=[y_vel_id], post_update=True)

    __mapper_args__ = {
        'polymorphic_identity': 'OmniDriveDAO',
        'inherit_condition': id == ActiveConnectionDAO.id,
    }

class RevoluteConnectionDAO(ActiveConnectionDAO, DataAccessObject[semantic_world.connections.RevoluteConnection]):
    __tablename__ = 'RevoluteConnectionDAO'

    id: Mapped[int] = mapped_column(ForeignKey(ActiveConnectionDAO.id), primary_key=True)

    multiplier: Mapped[float]
    offset: Mapped[float]


    axis_id: Mapped[int] = mapped_column(ForeignKey('UnitVectorDAO.id', use_alter=True), nullable=True)
    dof_id: Mapped[int] = mapped_column(ForeignKey('DegreeOfFreedomMappingDAO.id', use_alter=True), nullable=True)

    axis: Mapped[UnitVectorDAO] = relationship('UnitVectorDAO', uselist=False, foreign_keys=[axis_id], post_update=True)
    dof: Mapped[DegreeOfFreedomMappingDAO] = relationship('DegreeOfFreedomMappingDAO', uselist=False, foreign_keys=[dof_id], post_update=True)

    __mapper_args__ = {
        'polymorphic_identity': 'RevoluteConnectionDAO',
=======
class RevoluteConnectionDAO(ActiveConnectionDAO, DataAccessObject[semantic_world.connections.RevoluteConnection]):
    __tablename__ = 'RevoluteConnectionDAO'

    id: Mapped[int] = mapped_column(ForeignKey(ActiveConnectionDAO.id), primary_key=True)

    multiplier: Mapped[float]
    offset: Mapped[float]


    axis_id: Mapped[int] = mapped_column(ForeignKey('UnitVectorDAO.id', use_alter=True), nullable=True)
    dof_id: Mapped[int] = mapped_column(ForeignKey('DegreeOfFreedomMappingDAO.id', use_alter=True), nullable=True)

    axis: Mapped[UnitVectorDAO] = relationship('UnitVectorDAO', uselist=False, foreign_keys=[axis_id], post_update=True)
    dof: Mapped[DegreeOfFreedomMappingDAO] = relationship('DegreeOfFreedomMappingDAO', uselist=False, foreign_keys=[dof_id], post_update=True)

    __mapper_args__ = {
        'polymorphic_identity': 'RevoluteConnectionDAO',
        'inherit_condition': id == ActiveConnectionDAO.id,
    }

class OmniDriveDAO(ActiveConnectionDAO, DataAccessObject[semantic_world.connections.OmniDrive]):
    __tablename__ = 'OmniDriveDAO'

    id: Mapped[int] = mapped_column(ForeignKey(ActiveConnectionDAO.id), primary_key=True)

    translation_velocity_limits: Mapped[float]
    rotation_velocity_limits: Mapped[float]


    x_id: Mapped[int] = mapped_column(ForeignKey('DegreeOfFreedomMappingDAO.id', use_alter=True), nullable=True)
    y_id: Mapped[int] = mapped_column(ForeignKey('DegreeOfFreedomMappingDAO.id', use_alter=True), nullable=True)
    z_id: Mapped[int] = mapped_column(ForeignKey('DegreeOfFreedomMappingDAO.id', use_alter=True), nullable=True)
    roll_id: Mapped[int] = mapped_column(ForeignKey('DegreeOfFreedomMappingDAO.id', use_alter=True), nullable=True)
    pitch_id: Mapped[int] = mapped_column(ForeignKey('DegreeOfFreedomMappingDAO.id', use_alter=True), nullable=True)
    yaw_id: Mapped[int] = mapped_column(ForeignKey('DegreeOfFreedomMappingDAO.id', use_alter=True), nullable=True)
    x_vel_id: Mapped[int] = mapped_column(ForeignKey('DegreeOfFreedomMappingDAO.id', use_alter=True), nullable=True)
    y_vel_id: Mapped[int] = mapped_column(ForeignKey('DegreeOfFreedomMappingDAO.id', use_alter=True), nullable=True)

    passive_dofs: Mapped[List[DegreeOfFreedomMappingDAO]] = relationship('DegreeOfFreedomMappingDAO', foreign_keys='[DegreeOfFreedomMappingDAO.omnidrivedao_passive_dofs_id]', post_update=True)
    x: Mapped[DegreeOfFreedomMappingDAO] = relationship('DegreeOfFreedomMappingDAO', uselist=False, foreign_keys=[x_id], post_update=True)
    y: Mapped[DegreeOfFreedomMappingDAO] = relationship('DegreeOfFreedomMappingDAO', uselist=False, foreign_keys=[y_id], post_update=True)
    z: Mapped[DegreeOfFreedomMappingDAO] = relationship('DegreeOfFreedomMappingDAO', uselist=False, foreign_keys=[z_id], post_update=True)
    roll: Mapped[DegreeOfFreedomMappingDAO] = relationship('DegreeOfFreedomMappingDAO', uselist=False, foreign_keys=[roll_id], post_update=True)
    pitch: Mapped[DegreeOfFreedomMappingDAO] = relationship('DegreeOfFreedomMappingDAO', uselist=False, foreign_keys=[pitch_id], post_update=True)
    yaw: Mapped[DegreeOfFreedomMappingDAO] = relationship('DegreeOfFreedomMappingDAO', uselist=False, foreign_keys=[yaw_id], post_update=True)
    x_vel: Mapped[DegreeOfFreedomMappingDAO] = relationship('DegreeOfFreedomMappingDAO', uselist=False, foreign_keys=[x_vel_id], post_update=True)
    y_vel: Mapped[DegreeOfFreedomMappingDAO] = relationship('DegreeOfFreedomMappingDAO', uselist=False, foreign_keys=[y_vel_id], post_update=True)

    __mapper_args__ = {
        'polymorphic_identity': 'OmniDriveDAO',
>>>>>>> 0ea72fba
        'inherit_condition': id == ActiveConnectionDAO.id,
    }

class WardrobeDAO(CupboardDAO, DataAccessObject[semantic_world.views.views.Wardrobe]):
    __tablename__ = 'WardrobeDAO'

    id: Mapped[int] = mapped_column(ForeignKey(CupboardDAO.id), primary_key=True)




    doors: Mapped[List[DoorDAO]] = relationship('DoorDAO', foreign_keys='[DoorDAO.wardrobedao_doors_id]', post_update=True)

    __mapper_args__ = {
        'polymorphic_identity': 'WardrobeDAO',
        'inherit_condition': id == CupboardDAO.id,
    }

class CabinetDAO(CupboardDAO, DataAccessObject[semantic_world.views.views.Cabinet]):
    __tablename__ = 'CabinetDAO'

    id: Mapped[int] = mapped_column(ForeignKey(CupboardDAO.id), primary_key=True)



    container_id: Mapped[int] = mapped_column(ForeignKey('ContainerDAO.id', use_alter=True), nullable=True)

    container: Mapped[ContainerDAO] = relationship('ContainerDAO', uselist=False, foreign_keys=[container_id], post_update=True)
    drawers: Mapped[List[DrawerDAO]] = relationship('DrawerDAO', foreign_keys='[DrawerDAO.cabinetdao_drawers_id]', post_update=True)

    __mapper_args__ = {
        'polymorphic_identity': 'CabinetDAO',
        'inherit_condition': id == CupboardDAO.id,
    }
<|MERGE_RESOLUTION|>--- conflicted
+++ resolved
@@ -25,121 +25,6 @@
     }
 
 
-<<<<<<< HEAD
-class BoundingBoxCollectionDAO(Base, DataAccessObject[semantic_world.geometry.BoundingBoxCollection]):
-    __tablename__ = 'BoundingBoxCollectionDAO'
-
-    id: Mapped[int] = mapped_column(Integer, primary_key=True)
-
-
-
-
-    bounding_boxes: Mapped[List[BoundingBoxDAO]] = relationship('BoundingBoxDAO', foreign_keys='[BoundingBoxDAO.boundingboxcollectiondao_bounding_boxes_id]', post_update=True)
-
-
-class QuaternionMappingDAO(Base, DataAccessObject[semantic_world.orm.model.QuaternionMapping]):
-    __tablename__ = 'QuaternionMappingDAO'
-=======
-class QuaternionMappingDAO(Base, DataAccessObject[semantic_world.orm.model.QuaternionMapping]):
-    __tablename__ = 'QuaternionMappingDAO'
-
-    id: Mapped[int] = mapped_column(Integer, primary_key=True)
-
-    x: Mapped[float]
-    y: Mapped[float]
-    z: Mapped[float]
-    w: Mapped[float]
-
-
-    reference_frame_id: Mapped[Optional[int]] = mapped_column(ForeignKey('BodyDAO.id', use_alter=True), nullable=True)
-
-    reference_frame: Mapped[BodyDAO] = relationship('BodyDAO', uselist=False, foreign_keys=[reference_frame_id], post_update=True)
-
-
-class PrefixedNameDAO(Base, DataAccessObject[semantic_world.prefixed_name.PrefixedName]):
-    __tablename__ = 'PrefixedNameDAO'
->>>>>>> 0ea72fba
-
-    id: Mapped[int] = mapped_column(Integer, primary_key=True)
-
-    x: Mapped[float]
-    y: Mapped[float]
-    z: Mapped[float]
-    w: Mapped[float]
-
-    name: Mapped[str] = mapped_column(String(255), nullable=False)
-    prefix: Mapped[Optional[str]] = mapped_column(String(255), nullable=True)
-
-    reference_frame_id: Mapped[Optional[int]] = mapped_column(ForeignKey('BodyDAO.id', use_alter=True), nullable=True)
-
-<<<<<<< HEAD
-    reference_frame: Mapped[BodyDAO] = relationship('BodyDAO', uselist=False, foreign_keys=[reference_frame_id], post_update=True)
-
-
-class PrefixedNameDAO(Base, DataAccessObject[semantic_world.prefixed_name.PrefixedName]):
-    __tablename__ = 'PrefixedNameDAO'
-
-    id: Mapped[int] = mapped_column(Integer, primary_key=True)
-
-    name: Mapped[str]
-    prefix: Mapped[Optional[str]]
-
-
-
-=======
-
-
-class Point3MappingDAO(Base, DataAccessObject[semantic_world.orm.model.Point3Mapping]):
-    __tablename__ = 'Point3MappingDAO'
-
-    id: Mapped[int] = mapped_column(Integer, primary_key=True)
-
-    x: Mapped[float]
-    y: Mapped[float]
-    z: Mapped[float]
-
-
-    reference_frame_id: Mapped[Optional[int]] = mapped_column(ForeignKey('BodyDAO.id', use_alter=True), nullable=True)
-
-    reference_frame: Mapped[BodyDAO] = relationship('BodyDAO', uselist=False, foreign_keys=[reference_frame_id], post_update=True)
->>>>>>> 0ea72fba
-
-
-class WorldEntityDAO(Base, DataAccessObject[semantic_world.world_entity.WorldEntity]):
-    __tablename__ = 'WorldEntityDAO'
-
-    id: Mapped[int] = mapped_column(Integer, primary_key=True)
-
-<<<<<<< HEAD
-    polymorphic_type: Mapped[str]
-=======
->>>>>>> 0ea72fba
-
-    polymorphic_type: Mapped[str] = mapped_column(String(255), nullable=False)
-
-    name_id: Mapped[int] = mapped_column(ForeignKey('PrefixedNameDAO.id', use_alter=True), nullable=True)
-
-    name: Mapped[PrefixedNameDAO] = relationship('PrefixedNameDAO', uselist=False, foreign_keys=[name_id], post_update=True)
-
-    __mapper_args__ = {
-        'polymorphic_on': 'polymorphic_type',
-        'polymorphic_identity': 'WorldEntityDAO',
-    }
-
-class UnitVectorDAO(Base, DataAccessObject[semantic_world.connections.UnitVector]):
-    __tablename__ = 'UnitVectorDAO'
-
-    id: Mapped[int] = mapped_column(Integer, primary_key=True)
-
-    x: Mapped[float]
-    y: Mapped[float]
-    z: Mapped[float]
-
-
-
-
-
-<<<<<<< HEAD
 class ColorDAO(Base, DataAccessObject[semantic_world.geometry.Color]):
     __tablename__ = 'ColorDAO'
 
@@ -149,50 +34,31 @@
     G: Mapped[float]
     B: Mapped[float]
     A: Mapped[float]
-=======
-class ShapeDAO(Base, DataAccessObject[semantic_world.geometry.Shape]):
-    __tablename__ = 'ShapeDAO'
-
-    id: Mapped[int] = mapped_column(Integer, primary_key=True)
-
->>>>>>> 0ea72fba
-
-    polymorphic_type: Mapped[str] = mapped_column(String(255), nullable=False)
-
-    origin_id: Mapped[int] = mapped_column(ForeignKey('TransformationMatrixMappingDAO.id', use_alter=True), nullable=True)
-    bodydao_visual_id: Mapped[Optional[int]] = mapped_column(ForeignKey('BodyDAO.id', use_alter=True), nullable=True)
-    bodydao_collision_id: Mapped[Optional[int]] = mapped_column(ForeignKey('BodyDAO.id', use_alter=True), nullable=True)
-
-    origin: Mapped[TransformationMatrixMappingDAO] = relationship('TransformationMatrixMappingDAO', uselist=False, foreign_keys=[origin_id], post_update=True)
-
-    __mapper_args__ = {
-        'polymorphic_on': 'polymorphic_type',
-        'polymorphic_identity': 'ShapeDAO',
-    }
-
-<<<<<<< HEAD
-class RotationMatrixMappingDAO(Base, DataAccessObject[semantic_world.orm.model.RotationMatrixMapping]):
-    __tablename__ = 'RotationMatrixMappingDAO'
-=======
+
+
+
+
+
+class ScaleDAO(Base, DataAccessObject[semantic_world.geometry.Scale]):
+    __tablename__ = 'ScaleDAO'
+
+    id: Mapped[int] = mapped_column(Integer, primary_key=True)
+
+    x: Mapped[float]
+    y: Mapped[float]
+    z: Mapped[float]
+
+
+
+
+
 class WorldMappingDAO(Base, DataAccessObject[semantic_world.orm.model.WorldMapping]):
     __tablename__ = 'WorldMappingDAO'
->>>>>>> 0ea72fba
-
-    id: Mapped[int] = mapped_column(Integer, primary_key=True)
-
-
-
-<<<<<<< HEAD
-    rotation_id: Mapped[int] = mapped_column(ForeignKey('QuaternionMappingDAO.id', use_alter=True), nullable=True)
-    reference_frame_id: Mapped[Optional[int]] = mapped_column(ForeignKey('BodyDAO.id', use_alter=True), nullable=True)
-
-    rotation: Mapped[QuaternionMappingDAO] = relationship('QuaternionMappingDAO', uselist=False, foreign_keys=[rotation_id], post_update=True)
-    reference_frame: Mapped[BodyDAO] = relationship('BodyDAO', uselist=False, foreign_keys=[reference_frame_id], post_update=True)
-
-
-class ScaleDAO(Base, DataAccessObject[semantic_world.geometry.Scale]):
-    __tablename__ = 'ScaleDAO'
-=======
+
+    id: Mapped[int] = mapped_column(Integer, primary_key=True)
+
+
+
 
     bodies: Mapped[List[BodyDAO]] = relationship('BodyDAO', foreign_keys='[BodyDAO.worldmappingdao_bodies_id]', post_update=True)
     connections: Mapped[List[ConnectionDAO]] = relationship('ConnectionDAO', foreign_keys='[ConnectionDAO.worldmappingdao_connections_id]', post_update=True)
@@ -200,9 +66,113 @@
     degrees_of_freedom: Mapped[List[DegreeOfFreedomMappingDAO]] = relationship('DegreeOfFreedomMappingDAO', foreign_keys='[DegreeOfFreedomMappingDAO.worldmappingdao_degrees_of_freedom_id]', post_update=True)
 
 
+class TransformationMatrixMappingDAO(Base, DataAccessObject[semantic_world.orm.model.TransformationMatrixMapping]):
+    __tablename__ = 'TransformationMatrixMappingDAO'
+
+    id: Mapped[int] = mapped_column(Integer, primary_key=True)
+
+
+
+    position_id: Mapped[int] = mapped_column(ForeignKey('Point3MappingDAO.id', use_alter=True), nullable=True)
+    rotation_id: Mapped[int] = mapped_column(ForeignKey('QuaternionMappingDAO.id', use_alter=True), nullable=True)
+    reference_frame_id: Mapped[Optional[int]] = mapped_column(ForeignKey('BodyDAO.id', use_alter=True), nullable=True)
+    child_frame_id: Mapped[Optional[int]] = mapped_column(ForeignKey('BodyDAO.id', use_alter=True), nullable=True)
+
+    position: Mapped[Point3MappingDAO] = relationship('Point3MappingDAO', uselist=False, foreign_keys=[position_id], post_update=True)
+    rotation: Mapped[QuaternionMappingDAO] = relationship('QuaternionMappingDAO', uselist=False, foreign_keys=[rotation_id], post_update=True)
+    reference_frame: Mapped[BodyDAO] = relationship('BodyDAO', uselist=False, foreign_keys=[reference_frame_id], post_update=True)
+    child_frame: Mapped[BodyDAO] = relationship('BodyDAO', uselist=False, foreign_keys=[child_frame_id], post_update=True)
+
+
+class WorldEntityDAO(Base, DataAccessObject[semantic_world.world_entity.WorldEntity]):
+    __tablename__ = 'WorldEntityDAO'
+
+    id: Mapped[int] = mapped_column(Integer, primary_key=True)
+
+    polymorphic_type: Mapped[str]
+
+
+    name_id: Mapped[int] = mapped_column(ForeignKey('PrefixedNameDAO.id', use_alter=True), nullable=True)
+
+    name: Mapped[PrefixedNameDAO] = relationship('PrefixedNameDAO', uselist=False, foreign_keys=[name_id], post_update=True)
+
+    __mapper_args__ = {
+        'polymorphic_on': 'polymorphic_type',
+        'polymorphic_identity': 'WorldEntityDAO',
+    }
+
+class UnitVectorDAO(Base, DataAccessObject[semantic_world.connections.UnitVector]):
+    __tablename__ = 'UnitVectorDAO'
+
+    id: Mapped[int] = mapped_column(Integer, primary_key=True)
+
+    x: Mapped[float]
+    y: Mapped[float]
+    z: Mapped[float]
+
+
+
+
+
+class ShapeDAO(Base, DataAccessObject[semantic_world.geometry.Shape]):
+    __tablename__ = 'ShapeDAO'
+
+    id: Mapped[int] = mapped_column(Integer, primary_key=True)
+
+    polymorphic_type: Mapped[str]
+
+
+    origin_id: Mapped[int] = mapped_column(ForeignKey('TransformationMatrixMappingDAO.id', use_alter=True), nullable=True)
+    bodydao_visual_id: Mapped[Optional[int]] = mapped_column(ForeignKey('BodyDAO.id', use_alter=True), nullable=True)
+    bodydao_collision_id: Mapped[Optional[int]] = mapped_column(ForeignKey('BodyDAO.id', use_alter=True), nullable=True)
+
+    origin: Mapped[TransformationMatrixMappingDAO] = relationship('TransformationMatrixMappingDAO', uselist=False, foreign_keys=[origin_id], post_update=True)
+
+    __mapper_args__ = {
+        'polymorphic_on': 'polymorphic_type',
+        'polymorphic_identity': 'ShapeDAO',
+    }
+
+class PrefixedNameDAO(Base, DataAccessObject[semantic_world.prefixed_name.PrefixedName]):
+    __tablename__ = 'PrefixedNameDAO'
+
+    id: Mapped[int] = mapped_column(Integer, primary_key=True)
+
+    name: Mapped[str]
+    prefix: Mapped[Optional[str]]
+
+
+
+
+
+class BoundingBoxCollectionDAO(Base, DataAccessObject[semantic_world.geometry.BoundingBoxCollection]):
+    __tablename__ = 'BoundingBoxCollectionDAO'
+
+    id: Mapped[int] = mapped_column(Integer, primary_key=True)
+
+
+
+
+    bounding_boxes: Mapped[List[BoundingBoxDAO]] = relationship('BoundingBoxDAO', foreign_keys='[BoundingBoxDAO.boundingboxcollectiondao_bounding_boxes_id]', post_update=True)
+
+
+class Vector3MappingDAO(Base, DataAccessObject[semantic_world.orm.model.Vector3Mapping]):
+    __tablename__ = 'Vector3MappingDAO'
+
+    id: Mapped[int] = mapped_column(Integer, primary_key=True)
+
+    x: Mapped[float]
+    y: Mapped[float]
+    z: Mapped[float]
+
+
+    reference_frame_id: Mapped[Optional[int]] = mapped_column(ForeignKey('BodyDAO.id', use_alter=True), nullable=True)
+
+    reference_frame: Mapped[BodyDAO] = relationship('BodyDAO', uselist=False, foreign_keys=[reference_frame_id], post_update=True)
+
+
 class BoundingBoxDAO(Base, DataAccessObject[semantic_world.geometry.BoundingBox]):
     __tablename__ = 'BoundingBoxDAO'
->>>>>>> 0ea72fba
 
     id: Mapped[int] = mapped_column(Integer, primary_key=True)
 
@@ -218,120 +188,38 @@
 
 
 
-<<<<<<< HEAD
-class ShapeDAO(Base, DataAccessObject[semantic_world.geometry.Shape]):
-    __tablename__ = 'ShapeDAO'
-
-    id: Mapped[int] = mapped_column(Integer, primary_key=True)
-
-    polymorphic_type: Mapped[str]
-
-
-    origin_id: Mapped[int] = mapped_column(ForeignKey('TransformationMatrixMappingDAO.id', use_alter=True), nullable=True)
-    bodydao_visual_id: Mapped[Optional[int]] = mapped_column(ForeignKey('BodyDAO.id', use_alter=True), nullable=True)
-    bodydao_collision_id: Mapped[Optional[int]] = mapped_column(ForeignKey('BodyDAO.id', use_alter=True), nullable=True)
-
-    origin: Mapped[TransformationMatrixMappingDAO] = relationship('TransformationMatrixMappingDAO', uselist=False, foreign_keys=[origin_id], post_update=True)
-=======
-class ScaleDAO(Base, DataAccessObject[semantic_world.geometry.Scale]):
-    __tablename__ = 'ScaleDAO'
+class QuaternionMappingDAO(Base, DataAccessObject[semantic_world.orm.model.QuaternionMapping]):
+    __tablename__ = 'QuaternionMappingDAO'
 
     id: Mapped[int] = mapped_column(Integer, primary_key=True)
 
     x: Mapped[float]
     y: Mapped[float]
     z: Mapped[float]
-
-
-
->>>>>>> 0ea72fba
-
-    __mapper_args__ = {
-        'polymorphic_on': 'polymorphic_type',
-        'polymorphic_identity': 'ShapeDAO',
-    }
-
-<<<<<<< HEAD
-class WorldMappingDAO(Base, DataAccessObject[semantic_world.orm.model.WorldMapping]):
-    __tablename__ = 'WorldMappingDAO'
-
-    id: Mapped[int] = mapped_column(Integer, primary_key=True)
-
-
-
-
-    bodies: Mapped[List[BodyDAO]] = relationship('BodyDAO', foreign_keys='[BodyDAO.worldmappingdao_bodies_id]', post_update=True)
-    connections: Mapped[List[ConnectionDAO]] = relationship('ConnectionDAO', foreign_keys='[ConnectionDAO.worldmappingdao_connections_id]', post_update=True)
-    views: Mapped[List[ViewDAO]] = relationship('ViewDAO', foreign_keys='[ViewDAO.worldmappingdao_views_id]', post_update=True)
-    degrees_of_freedom: Mapped[List[DegreeOfFreedomMappingDAO]] = relationship('DegreeOfFreedomMappingDAO', foreign_keys='[DegreeOfFreedomMappingDAO.worldmappingdao_degrees_of_freedom_id]', post_update=True)
-
-
-class BoundingBoxDAO(Base, DataAccessObject[semantic_world.geometry.BoundingBox]):
-    __tablename__ = 'BoundingBoxDAO'
-
-    id: Mapped[int] = mapped_column(Integer, primary_key=True)
-
-    min_x: Mapped[float]
-    min_y: Mapped[float]
-    min_z: Mapped[float]
-    max_x: Mapped[float]
-    max_y: Mapped[float]
-    max_z: Mapped[float]
-
-
-    boundingboxcollectiondao_bounding_boxes_id: Mapped[Optional[int]] = mapped_column(ForeignKey('BoundingBoxCollectionDAO.id', use_alter=True), nullable=True)
-=======
-class ColorDAO(Base, DataAccessObject[semantic_world.geometry.Color]):
-    __tablename__ = 'ColorDAO'
-
-    id: Mapped[int] = mapped_column(Integer, primary_key=True)
-
-    R: Mapped[float]
-    G: Mapped[float]
-    B: Mapped[float]
-    A: Mapped[float]
-
-
-
-
-
-class TransformationMatrixMappingDAO(Base, DataAccessObject[semantic_world.orm.model.TransformationMatrixMapping]):
-    __tablename__ = 'TransformationMatrixMappingDAO'
-
-    id: Mapped[int] = mapped_column(Integer, primary_key=True)
-
-
-
-    position_id: Mapped[int] = mapped_column(ForeignKey('Point3MappingDAO.id', use_alter=True), nullable=True)
+    w: Mapped[float]
+
+
+    reference_frame_id: Mapped[Optional[int]] = mapped_column(ForeignKey('BodyDAO.id', use_alter=True), nullable=True)
+
+    reference_frame: Mapped[BodyDAO] = relationship('BodyDAO', uselist=False, foreign_keys=[reference_frame_id], post_update=True)
+
+
+class RotationMatrixMappingDAO(Base, DataAccessObject[semantic_world.orm.model.RotationMatrixMapping]):
+    __tablename__ = 'RotationMatrixMappingDAO'
+
+    id: Mapped[int] = mapped_column(Integer, primary_key=True)
+
+
+
     rotation_id: Mapped[int] = mapped_column(ForeignKey('QuaternionMappingDAO.id', use_alter=True), nullable=True)
     reference_frame_id: Mapped[Optional[int]] = mapped_column(ForeignKey('BodyDAO.id', use_alter=True), nullable=True)
-    child_frame_id: Mapped[Optional[int]] = mapped_column(ForeignKey('BodyDAO.id', use_alter=True), nullable=True)
->>>>>>> 0ea72fba
-
-    position: Mapped[Point3MappingDAO] = relationship('Point3MappingDAO', uselist=False, foreign_keys=[position_id], post_update=True)
+
     rotation: Mapped[QuaternionMappingDAO] = relationship('QuaternionMappingDAO', uselist=False, foreign_keys=[rotation_id], post_update=True)
     reference_frame: Mapped[BodyDAO] = relationship('BodyDAO', uselist=False, foreign_keys=[reference_frame_id], post_update=True)
-    child_frame: Mapped[BodyDAO] = relationship('BodyDAO', uselist=False, foreign_keys=[child_frame_id], post_update=True)
-
-
-class BoundingBoxCollectionDAO(Base, DataAccessObject[semantic_world.geometry.BoundingBoxCollection]):
-    __tablename__ = 'BoundingBoxCollectionDAO'
-
-    id: Mapped[int] = mapped_column(Integer, primary_key=True)
-
-
-
-
-    bounding_boxes: Mapped[List[BoundingBoxDAO]] = relationship('BoundingBoxDAO', foreign_keys='[BoundingBoxDAO.boundingboxcollectiondao_bounding_boxes_id]', post_update=True)
-
-
-<<<<<<< HEAD
-class Vector3MappingDAO(Base, DataAccessObject[semantic_world.orm.model.Vector3Mapping]):
-    __tablename__ = 'Vector3MappingDAO'
-=======
-class UnitVectorDAO(Base, DataAccessObject[semantic_world.connections.UnitVector]):
-    __tablename__ = 'UnitVectorDAO'
->>>>>>> 0ea72fba
+
+
+class Point3MappingDAO(Base, DataAccessObject[semantic_world.orm.model.Point3Mapping]):
+    __tablename__ = 'Point3MappingDAO'
 
     id: Mapped[int] = mapped_column(Integer, primary_key=True)
 
@@ -340,120 +228,13 @@
     z: Mapped[float]
 
 
-<<<<<<< HEAD
     reference_frame_id: Mapped[Optional[int]] = mapped_column(ForeignKey('BodyDAO.id', use_alter=True), nullable=True)
-=======
->>>>>>> 0ea72fba
 
     reference_frame: Mapped[BodyDAO] = relationship('BodyDAO', uselist=False, foreign_keys=[reference_frame_id], post_update=True)
 
-
-<<<<<<< HEAD
-class TransformationMatrixMappingDAO(Base, DataAccessObject[semantic_world.orm.model.TransformationMatrixMapping]):
-    __tablename__ = 'TransformationMatrixMappingDAO'
-=======
-class RotationMatrixMappingDAO(Base, DataAccessObject[semantic_world.orm.model.RotationMatrixMapping]):
-    __tablename__ = 'RotationMatrixMappingDAO'
->>>>>>> 0ea72fba
-
-    id: Mapped[int] = mapped_column(Integer, primary_key=True)
-
-
-
-<<<<<<< HEAD
-    position_id: Mapped[int] = mapped_column(ForeignKey('Point3MappingDAO.id', use_alter=True), nullable=True)
-    rotation_id: Mapped[int] = mapped_column(ForeignKey('QuaternionMappingDAO.id', use_alter=True), nullable=True)
-    reference_frame_id: Mapped[Optional[int]] = mapped_column(ForeignKey('BodyDAO.id', use_alter=True), nullable=True)
-    child_frame_id: Mapped[Optional[int]] = mapped_column(ForeignKey('BodyDAO.id', use_alter=True), nullable=True)
-
-    position: Mapped[Point3MappingDAO] = relationship('Point3MappingDAO', uselist=False, foreign_keys=[position_id], post_update=True)
-    rotation: Mapped[QuaternionMappingDAO] = relationship('QuaternionMappingDAO', uselist=False, foreign_keys=[rotation_id], post_update=True)
-    reference_frame: Mapped[BodyDAO] = relationship('BodyDAO', uselist=False, foreign_keys=[reference_frame_id], post_update=True)
-    child_frame: Mapped[BodyDAO] = relationship('BodyDAO', uselist=False, foreign_keys=[child_frame_id], post_update=True)
-
-
-class BodyDAO(WorldEntityDAO, DataAccessObject[semantic_world.world_entity.Body]):
-    __tablename__ = 'BodyDAO'
-=======
-    rotation_id: Mapped[int] = mapped_column(ForeignKey('QuaternionMappingDAO.id', use_alter=True), nullable=True)
-    reference_frame_id: Mapped[Optional[int]] = mapped_column(ForeignKey('BodyDAO.id', use_alter=True), nullable=True)
-
-    rotation: Mapped[QuaternionMappingDAO] = relationship('QuaternionMappingDAO', uselist=False, foreign_keys=[rotation_id], post_update=True)
-    reference_frame: Mapped[BodyDAO] = relationship('BodyDAO', uselist=False, foreign_keys=[reference_frame_id], post_update=True)
-
-
-class ViewDAO(WorldEntityDAO, DataAccessObject[semantic_world.world_entity.View]):
-    __tablename__ = 'ViewDAO'
->>>>>>> 0ea72fba
-
-    id: Mapped[int] = mapped_column(ForeignKey(WorldEntityDAO.id), primary_key=True)
-
-    index: Mapped[Optional[int]]
-
-
-<<<<<<< HEAD
-    worldmappingdao_bodies_id: Mapped[Optional[int]] = mapped_column(ForeignKey('WorldMappingDAO.id', use_alter=True), nullable=True)
-
-    visual: Mapped[List[ShapeDAO]] = relationship('ShapeDAO', foreign_keys='[ShapeDAO.bodydao_visual_id]', post_update=True)
-    collision: Mapped[List[ShapeDAO]] = relationship('ShapeDAO', foreign_keys='[ShapeDAO.bodydao_collision_id]', post_update=True)
-
-    __mapper_args__ = {
-        'polymorphic_identity': 'BodyDAO',
-=======
-    worldmappingdao_views_id: Mapped[Optional[int]] = mapped_column(ForeignKey('WorldMappingDAO.id', use_alter=True), nullable=True)
-    multibodyviewdao_views_id: Mapped[Optional[int]] = mapped_column(ForeignKey('MultiBodyViewDAO.id', use_alter=True), nullable=True)
-
-
-    __mapper_args__ = {
-        'polymorphic_identity': 'ViewDAO',
->>>>>>> 0ea72fba
-        'inherit_condition': id == WorldEntityDAO.id,
-    }
-
-class DegreeOfFreedomMappingDAO(WorldEntityDAO, DataAccessObject[semantic_world.orm.model.DegreeOfFreedomMapping]):
-    __tablename__ = 'DegreeOfFreedomMappingDAO'
-
-    id: Mapped[int] = mapped_column(ForeignKey(WorldEntityDAO.id), primary_key=True)
-
-
-    lower_limits: Mapped[List[float]] = mapped_column(JSON, nullable=False)
-    upper_limits: Mapped[List[float]] = mapped_column(JSON, nullable=False)
-
-    worldmappingdao_degrees_of_freedom_id: Mapped[Optional[int]] = mapped_column(ForeignKey('WorldMappingDAO.id', use_alter=True), nullable=True)
-    name_id: Mapped[int] = mapped_column(ForeignKey('PrefixedNameDAO.id', use_alter=True), nullable=True)
-    passiveconnectiondao_passive_dofs_id: Mapped[Optional[int]] = mapped_column(ForeignKey('PassiveConnectionDAO.id', use_alter=True), nullable=True)
-    activeconnectiondao_active_dofs_id: Mapped[Optional[int]] = mapped_column(ForeignKey('ActiveConnectionDAO.id', use_alter=True), nullable=True)
-    omnidrivedao_passive_dofs_id: Mapped[Optional[int]] = mapped_column(ForeignKey('OmniDriveDAO.id', use_alter=True), nullable=True)
-
-    name: Mapped[PrefixedNameDAO] = relationship('PrefixedNameDAO', uselist=False, foreign_keys=[name_id], post_update=True)
-
-    __mapper_args__ = {
-        'polymorphic_identity': 'DegreeOfFreedomMappingDAO',
-        'inherit_condition': id == WorldEntityDAO.id,
-    }
-
-<<<<<<< HEAD
-class ViewDAO(WorldEntityDAO, DataAccessObject[semantic_world.world_entity.View]):
-    __tablename__ = 'ViewDAO'
-
-    id: Mapped[int] = mapped_column(ForeignKey(WorldEntityDAO.id), primary_key=True)
-
-
-
-    worldmappingdao_views_id: Mapped[Optional[int]] = mapped_column(ForeignKey('WorldMappingDAO.id', use_alter=True), nullable=True)
-
-
-    __mapper_args__ = {
-        'polymorphic_identity': 'ViewDAO',
-        'inherit_condition': id == WorldEntityDAO.id,
-    }
 
 class ConnectionDAO(WorldEntityDAO, DataAccessObject[semantic_world.world_entity.Connection]):
     __tablename__ = 'ConnectionDAO'
-=======
-class BodyDAO(WorldEntityDAO, DataAccessObject[semantic_world.world_entity.Body]):
-    __tablename__ = 'BodyDAO'
->>>>>>> 0ea72fba
 
     id: Mapped[int] = mapped_column(ForeignKey(WorldEntityDAO.id), primary_key=True)
 
@@ -473,25 +254,76 @@
         'inherit_condition': id == WorldEntityDAO.id,
     }
 
-class ConnectionDAO(WorldEntityDAO, DataAccessObject[semantic_world.world_entity.Connection]):
-    __tablename__ = 'ConnectionDAO'
+class ViewDAO(WorldEntityDAO, DataAccessObject[semantic_world.world_entity.View]):
+    __tablename__ = 'ViewDAO'
 
     id: Mapped[int] = mapped_column(ForeignKey(WorldEntityDAO.id), primary_key=True)
 
 
 
-    worldmappingdao_connections_id: Mapped[Optional[int]] = mapped_column(ForeignKey('WorldMappingDAO.id', use_alter=True), nullable=True)
-    parent_id: Mapped[int] = mapped_column(ForeignKey('BodyDAO.id', use_alter=True), nullable=True)
-    child_id: Mapped[int] = mapped_column(ForeignKey('BodyDAO.id', use_alter=True), nullable=True)
-    origin_expression_id: Mapped[int] = mapped_column(ForeignKey('TransformationMatrixMappingDAO.id', use_alter=True), nullable=True)
-
-    parent: Mapped[BodyDAO] = relationship('BodyDAO', uselist=False, foreign_keys=[parent_id], post_update=True)
-    child: Mapped[BodyDAO] = relationship('BodyDAO', uselist=False, foreign_keys=[child_id], post_update=True)
-    origin_expression: Mapped[TransformationMatrixMappingDAO] = relationship('TransformationMatrixMappingDAO', uselist=False, foreign_keys=[origin_expression_id], post_update=True)
-
-    __mapper_args__ = {
-        'polymorphic_identity': 'ConnectionDAO',
+    worldmappingdao_views_id: Mapped[Optional[int]] = mapped_column(ForeignKey('WorldMappingDAO.id', use_alter=True), nullable=True)
+
+
+    __mapper_args__ = {
+        'polymorphic_identity': 'ViewDAO',
         'inherit_condition': id == WorldEntityDAO.id,
+    }
+
+class BodyDAO(WorldEntityDAO, DataAccessObject[semantic_world.world_entity.Body]):
+    __tablename__ = 'BodyDAO'
+
+    id: Mapped[int] = mapped_column(ForeignKey(WorldEntityDAO.id), primary_key=True)
+
+    index: Mapped[Optional[int]]
+
+
+    worldmappingdao_bodies_id: Mapped[Optional[int]] = mapped_column(ForeignKey('WorldMappingDAO.id', use_alter=True), nullable=True)
+
+    visual: Mapped[List[ShapeDAO]] = relationship('ShapeDAO', foreign_keys='[ShapeDAO.bodydao_visual_id]', post_update=True)
+    collision: Mapped[List[ShapeDAO]] = relationship('ShapeDAO', foreign_keys='[ShapeDAO.bodydao_collision_id]', post_update=True)
+
+    __mapper_args__ = {
+        'polymorphic_identity': 'BodyDAO',
+        'inherit_condition': id == WorldEntityDAO.id,
+    }
+
+class DegreeOfFreedomMappingDAO(WorldEntityDAO, DataAccessObject[semantic_world.orm.model.DegreeOfFreedomMapping]):
+    __tablename__ = 'DegreeOfFreedomMappingDAO'
+
+    id: Mapped[int] = mapped_column(ForeignKey(WorldEntityDAO.id), primary_key=True)
+
+
+    lower_limits: Mapped[List[float]] = mapped_column(JSON, nullable=False)
+    upper_limits: Mapped[List[float]] = mapped_column(JSON, nullable=False)
+
+    worldmappingdao_degrees_of_freedom_id: Mapped[Optional[int]] = mapped_column(ForeignKey('WorldMappingDAO.id', use_alter=True), nullable=True)
+    name_id: Mapped[int] = mapped_column(ForeignKey('PrefixedNameDAO.id', use_alter=True), nullable=True)
+    activeconnectiondao_active_dofs_id: Mapped[Optional[int]] = mapped_column(ForeignKey('ActiveConnectionDAO.id', use_alter=True), nullable=True)
+    passiveconnectiondao_passive_dofs_id: Mapped[Optional[int]] = mapped_column(ForeignKey('PassiveConnectionDAO.id', use_alter=True), nullable=True)
+    omnidrivedao_passive_dofs_id: Mapped[Optional[int]] = mapped_column(ForeignKey('OmniDriveDAO.id', use_alter=True), nullable=True)
+
+    name: Mapped[PrefixedNameDAO] = relationship('PrefixedNameDAO', uselist=False, foreign_keys=[name_id], post_update=True)
+
+    __mapper_args__ = {
+        'polymorphic_identity': 'DegreeOfFreedomMappingDAO',
+        'inherit_condition': id == WorldEntityDAO.id,
+    }
+
+class MeshDAO(ShapeDAO, DataAccessObject[semantic_world.geometry.Mesh]):
+    __tablename__ = 'MeshDAO'
+
+    id: Mapped[int] = mapped_column(ForeignKey(ShapeDAO.id), primary_key=True)
+
+    filename: Mapped[str]
+
+
+    scale_id: Mapped[int] = mapped_column(ForeignKey('ScaleDAO.id', use_alter=True), nullable=True)
+
+    scale: Mapped[ScaleDAO] = relationship('ScaleDAO', uselist=False, foreign_keys=[scale_id], post_update=True)
+
+    __mapper_args__ = {
+        'polymorphic_identity': 'MeshDAO',
+        'inherit_condition': id == ShapeDAO.id,
     }
 
 class PrimitiveDAO(ShapeDAO, DataAccessObject[semantic_world.geometry.Primitive]):
@@ -510,7 +342,112 @@
         'inherit_condition': id == ShapeDAO.id,
     }
 
-<<<<<<< HEAD
+class ActiveConnectionDAO(ConnectionDAO, DataAccessObject[semantic_world.connections.ActiveConnection]):
+    __tablename__ = 'ActiveConnectionDAO'
+
+    id: Mapped[int] = mapped_column(ForeignKey(ConnectionDAO.id), primary_key=True)
+
+
+
+
+    active_dofs: Mapped[List[DegreeOfFreedomMappingDAO]] = relationship('DegreeOfFreedomMappingDAO', foreign_keys='[DegreeOfFreedomMappingDAO.activeconnectiondao_active_dofs_id]', post_update=True)
+
+    __mapper_args__ = {
+        'polymorphic_identity': 'ActiveConnectionDAO',
+        'inherit_condition': id == ConnectionDAO.id,
+    }
+
+class FixedConnectionDAO(ConnectionDAO, DataAccessObject[semantic_world.connections.FixedConnection]):
+    __tablename__ = 'FixedConnectionDAO'
+
+    id: Mapped[int] = mapped_column(ForeignKey(ConnectionDAO.id), primary_key=True)
+
+
+
+
+
+    __mapper_args__ = {
+        'polymorphic_identity': 'FixedConnectionDAO',
+        'inherit_condition': id == ConnectionDAO.id,
+    }
+
+class PassiveConnectionDAO(ConnectionDAO, DataAccessObject[semantic_world.connections.PassiveConnection]):
+    __tablename__ = 'PassiveConnectionDAO'
+
+    id: Mapped[int] = mapped_column(ForeignKey(ConnectionDAO.id), primary_key=True)
+
+
+
+
+    passive_dofs: Mapped[List[DegreeOfFreedomMappingDAO]] = relationship('DegreeOfFreedomMappingDAO', foreign_keys='[DegreeOfFreedomMappingDAO.passiveconnectiondao_passive_dofs_id]', post_update=True)
+
+    __mapper_args__ = {
+        'polymorphic_identity': 'PassiveConnectionDAO',
+        'inherit_condition': id == ConnectionDAO.id,
+    }
+
+class TableDAO(ViewDAO, DataAccessObject[semantic_world.views.views.Table]):
+    __tablename__ = 'TableDAO'
+
+    id: Mapped[int] = mapped_column(ForeignKey(ViewDAO.id), primary_key=True)
+
+
+
+    top_id: Mapped[int] = mapped_column(ForeignKey('BodyDAO.id', use_alter=True), nullable=True)
+
+    top: Mapped[BodyDAO] = relationship('BodyDAO', uselist=False, foreign_keys=[top_id], post_update=True)
+
+    __mapper_args__ = {
+        'polymorphic_identity': 'TableDAO',
+        'inherit_condition': id == ViewDAO.id,
+    }
+
+class FurnitureDAO(ViewDAO, DataAccessObject[semantic_world.views.views.Furniture]):
+    __tablename__ = 'FurnitureDAO'
+
+    id: Mapped[int] = mapped_column(ForeignKey(ViewDAO.id), primary_key=True)
+
+
+
+
+
+    __mapper_args__ = {
+        'polymorphic_identity': 'FurnitureDAO',
+        'inherit_condition': id == ViewDAO.id,
+    }
+
+class ContainerDAO(ViewDAO, DataAccessObject[semantic_world.views.views.Container]):
+    __tablename__ = 'ContainerDAO'
+
+    id: Mapped[int] = mapped_column(ForeignKey(ViewDAO.id), primary_key=True)
+
+
+
+    body_id: Mapped[int] = mapped_column(ForeignKey('BodyDAO.id', use_alter=True), nullable=True)
+
+    body: Mapped[BodyDAO] = relationship('BodyDAO', uselist=False, foreign_keys=[body_id], post_update=True)
+
+    __mapper_args__ = {
+        'polymorphic_identity': 'ContainerDAO',
+        'inherit_condition': id == ViewDAO.id,
+    }
+
+class FridgeDAO(ViewDAO, DataAccessObject[semantic_world.views.views.Fridge]):
+    __tablename__ = 'FridgeDAO'
+
+    id: Mapped[int] = mapped_column(ForeignKey(ViewDAO.id), primary_key=True)
+
+
+
+    body_id: Mapped[int] = mapped_column(ForeignKey('BodyDAO.id', use_alter=True), nullable=True)
+
+    body: Mapped[BodyDAO] = relationship('BodyDAO', uselist=False, foreign_keys=[body_id], post_update=True)
+
+    __mapper_args__ = {
+        'polymorphic_identity': 'FridgeDAO',
+        'inherit_condition': id == ViewDAO.id,
+    }
+
 class ComponentsDAO(ViewDAO, DataAccessObject[semantic_world.views.views.Components]):
     __tablename__ = 'ComponentsDAO'
 
@@ -525,21 +462,29 @@
         'inherit_condition': id == ViewDAO.id,
     }
 
+class HandleDAO(ViewDAO, DataAccessObject[semantic_world.views.views.Handle]):
+    __tablename__ = 'HandleDAO'
+
+    id: Mapped[int] = mapped_column(ForeignKey(ViewDAO.id), primary_key=True)
+
+
+
+    body_id: Mapped[int] = mapped_column(ForeignKey('BodyDAO.id', use_alter=True), nullable=True)
+
+    body: Mapped[BodyDAO] = relationship('BodyDAO', uselist=False, foreign_keys=[body_id], post_update=True)
+
+    __mapper_args__ = {
+        'polymorphic_identity': 'HandleDAO',
+        'inherit_condition': id == ViewDAO.id,
+    }
+
 class RootedViewDAO(ViewDAO, DataAccessObject[semantic_world.world_entity.RootedView]):
     __tablename__ = 'RootedViewDAO'
 
     id: Mapped[int] = mapped_column(ForeignKey(ViewDAO.id), primary_key=True)
-=======
-class MeshDAO(ShapeDAO, DataAccessObject[semantic_world.geometry.Mesh]):
-    __tablename__ = 'MeshDAO'
-
-    id: Mapped[int] = mapped_column(ForeignKey(ShapeDAO.id), primary_key=True)
->>>>>>> 0ea72fba
-
-
-    filename: Mapped[str] = mapped_column(String(255), nullable=False)
-
-<<<<<<< HEAD
+
+
+
     root_id: Mapped[int] = mapped_column(ForeignKey('BodyDAO.id', use_alter=True), nullable=True)
 
     root: Mapped[BodyDAO] = relationship('BodyDAO', uselist=False, foreign_keys=[root_id], post_update=True)
@@ -549,158 +494,6 @@
         'inherit_condition': id == ViewDAO.id,
     }
 
-class HandleDAO(ViewDAO, DataAccessObject[semantic_world.views.views.Handle]):
-    __tablename__ = 'HandleDAO'
-=======
-    scale_id: Mapped[int] = mapped_column(ForeignKey('ScaleDAO.id', use_alter=True), nullable=True)
-
-    scale: Mapped[ScaleDAO] = relationship('ScaleDAO', uselist=False, foreign_keys=[scale_id], post_update=True)
-
-    __mapper_args__ = {
-        'polymorphic_identity': 'MeshDAO',
-        'inherit_condition': id == ShapeDAO.id,
-    }
-
-class MultiBodyViewDAO(ViewDAO, DataAccessObject[semantic_world.views.views.MultiBodyView]):
-    __tablename__ = 'MultiBodyViewDAO'
->>>>>>> 0ea72fba
-
-    id: Mapped[int] = mapped_column(ForeignKey(ViewDAO.id), primary_key=True)
-
-
-
-    body_id: Mapped[int] = mapped_column(ForeignKey('BodyDAO.id', use_alter=True), nullable=True)
-
-<<<<<<< HEAD
-    body: Mapped[BodyDAO] = relationship('BodyDAO', uselist=False, foreign_keys=[body_id], post_update=True)
-
-    __mapper_args__ = {
-        'polymorphic_identity': 'HandleDAO',
-=======
-    bodies: Mapped[List[BodyDAO]] = relationship('BodyDAO', foreign_keys='[BodyDAO.multibodyviewdao_bodies_id]', post_update=True)
-    views: Mapped[List[ViewDAO]] = relationship('ViewDAO', foreign_keys='[ViewDAO.multibodyviewdao_views_id]', post_update=True)
-
-    __mapper_args__ = {
-        'polymorphic_identity': 'MultiBodyViewDAO',
->>>>>>> 0ea72fba
-        'inherit_condition': id == ViewDAO.id,
-    }
-
-class FridgeDAO(ViewDAO, DataAccessObject[semantic_world.views.views.Fridge]):
-    __tablename__ = 'FridgeDAO'
-
-    id: Mapped[int] = mapped_column(ForeignKey(ViewDAO.id), primary_key=True)
-
-
-
-    body_id: Mapped[int] = mapped_column(ForeignKey('BodyDAO.id', use_alter=True), nullable=True)
-
-    body: Mapped[BodyDAO] = relationship('BodyDAO', uselist=False, foreign_keys=[body_id], post_update=True)
-
-    __mapper_args__ = {
-        'polymorphic_identity': 'FridgeDAO',
-        'inherit_condition': id == ViewDAO.id,
-    }
-
-class EnvironmentViewDAO(ViewDAO, DataAccessObject[semantic_world.world_entity.EnvironmentView]):
-    __tablename__ = 'EnvironmentViewDAO'
-
-    id: Mapped[int] = mapped_column(ForeignKey(ViewDAO.id), primary_key=True)
-
-
-
-
-
-    __mapper_args__ = {
-        'polymorphic_identity': 'EnvironmentViewDAO',
-        'inherit_condition': id == ViewDAO.id,
-    }
-
-class FridgeDAO(ViewDAO, DataAccessObject[semantic_world.views.views.Fridge]):
-    __tablename__ = 'FridgeDAO'
-
-    id: Mapped[int] = mapped_column(ForeignKey(ViewDAO.id), primary_key=True)
-
-
-
-    body_id: Mapped[int] = mapped_column(ForeignKey('BodyDAO.id', use_alter=True), nullable=True)
-
-    body: Mapped[BodyDAO] = relationship('BodyDAO', uselist=False, foreign_keys=[body_id], post_update=True)
-
-    __mapper_args__ = {
-        'polymorphic_identity': 'FridgeDAO',
-        'inherit_condition': id == ViewDAO.id,
-    }
-
-<<<<<<< HEAD
-class PassiveConnectionDAO(ConnectionDAO, DataAccessObject[semantic_world.connections.PassiveConnection]):
-    __tablename__ = 'PassiveConnectionDAO'
-=======
-class FurnitureDAO(ViewDAO, DataAccessObject[semantic_world.views.views.Furniture]):
-    __tablename__ = 'FurnitureDAO'
->>>>>>> 0ea72fba
-
-    id: Mapped[int] = mapped_column(ForeignKey(ConnectionDAO.id), primary_key=True)
-
-
-
-
-<<<<<<< HEAD
-    passive_dofs: Mapped[List[DegreeOfFreedomMappingDAO]] = relationship('DegreeOfFreedomMappingDAO', foreign_keys='[DegreeOfFreedomMappingDAO.passiveconnectiondao_passive_dofs_id]', post_update=True)
-
-    __mapper_args__ = {
-        'polymorphic_identity': 'PassiveConnectionDAO',
-        'inherit_condition': id == ConnectionDAO.id,
-    }
-
-class ActiveConnectionDAO(ConnectionDAO, DataAccessObject[semantic_world.connections.ActiveConnection]):
-    __tablename__ = 'ActiveConnectionDAO'
-=======
-
-    __mapper_args__ = {
-        'polymorphic_identity': 'FurnitureDAO',
-        'inherit_condition': id == ViewDAO.id,
-    }
-
-class TableDAO(ViewDAO, DataAccessObject[semantic_world.views.views.Table]):
-    __tablename__ = 'TableDAO'
->>>>>>> 0ea72fba
-
-    id: Mapped[int] = mapped_column(ForeignKey(ConnectionDAO.id), primary_key=True)
-
-
-
-    top_id: Mapped[int] = mapped_column(ForeignKey('BodyDAO.id', use_alter=True), nullable=True)
-
-<<<<<<< HEAD
-    active_dofs: Mapped[List[DegreeOfFreedomMappingDAO]] = relationship('DegreeOfFreedomMappingDAO', foreign_keys='[DegreeOfFreedomMappingDAO.activeconnectiondao_active_dofs_id]', post_update=True)
-
-    __mapper_args__ = {
-        'polymorphic_identity': 'ActiveConnectionDAO',
-        'inherit_condition': id == ConnectionDAO.id,
-=======
-    top: Mapped[BodyDAO] = relationship('BodyDAO', uselist=False, foreign_keys=[top_id], post_update=True)
-
-    __mapper_args__ = {
-        'polymorphic_identity': 'TableDAO',
-        'inherit_condition': id == ViewDAO.id,
->>>>>>> 0ea72fba
-    }
-
-class FixedConnectionDAO(ConnectionDAO, DataAccessObject[semantic_world.connections.FixedConnection]):
-    __tablename__ = 'FixedConnectionDAO'
-
-    id: Mapped[int] = mapped_column(ForeignKey(ConnectionDAO.id), primary_key=True)
-
-
-
-
-
-    __mapper_args__ = {
-        'polymorphic_identity': 'FixedConnectionDAO',
-        'inherit_condition': id == ConnectionDAO.id,
-    }
-
 class CylinderDAO(PrimitiveDAO, DataAccessObject[semantic_world.geometry.Cylinder]):
     __tablename__ = 'CylinderDAO'
 
@@ -717,13 +510,8 @@
         'inherit_condition': id == PrimitiveDAO.id,
     }
 
-<<<<<<< HEAD
 class SphereDAO(PrimitiveDAO, DataAccessObject[semantic_world.geometry.Sphere]):
     __tablename__ = 'SphereDAO'
-=======
-class ContainerDAO(ViewDAO, DataAccessObject[semantic_world.views.views.Container]):
-    __tablename__ = 'ContainerDAO'
->>>>>>> 0ea72fba
 
     id: Mapped[int] = mapped_column(ForeignKey(PrimitiveDAO.id), primary_key=True)
 
@@ -733,109 +521,10 @@
 
 
     __mapper_args__ = {
-<<<<<<< HEAD
         'polymorphic_identity': 'SphereDAO',
         'inherit_condition': id == PrimitiveDAO.id,
-=======
-        'polymorphic_identity': 'ContainerDAO',
-        'inherit_condition': id == ViewDAO.id,
->>>>>>> 0ea72fba
-    }
-
-class PassiveConnectionDAO(ConnectionDAO, DataAccessObject[semantic_world.connections.PassiveConnection]):
-    __tablename__ = 'PassiveConnectionDAO'
-
-    id: Mapped[int] = mapped_column(ForeignKey(ConnectionDAO.id), primary_key=True)
-
-
-
-
-    passive_dofs: Mapped[List[DegreeOfFreedomMappingDAO]] = relationship('DegreeOfFreedomMappingDAO', foreign_keys='[DegreeOfFreedomMappingDAO.passiveconnectiondao_passive_dofs_id]', post_update=True)
-
-    __mapper_args__ = {
-        'polymorphic_identity': 'PassiveConnectionDAO',
-        'inherit_condition': id == ConnectionDAO.id,
-    }
-
-<<<<<<< HEAD
-class DoorDAO(ComponentsDAO, DataAccessObject[semantic_world.views.views.Door]):
-    __tablename__ = 'DoorDAO'
-=======
-class FixedConnectionDAO(ConnectionDAO, DataAccessObject[semantic_world.connections.FixedConnection]):
-    __tablename__ = 'FixedConnectionDAO'
-
-    id: Mapped[int] = mapped_column(ForeignKey(ConnectionDAO.id), primary_key=True)
-
-
-
-
-
-    __mapper_args__ = {
-        'polymorphic_identity': 'FixedConnectionDAO',
-        'inherit_condition': id == ConnectionDAO.id,
-    }
-
-class ActiveConnectionDAO(ConnectionDAO, DataAccessObject[semantic_world.connections.ActiveConnection]):
-    __tablename__ = 'ActiveConnectionDAO'
-
-    id: Mapped[int] = mapped_column(ForeignKey(ConnectionDAO.id), primary_key=True)
-
-
-
-
-    active_dofs: Mapped[List[DegreeOfFreedomMappingDAO]] = relationship('DegreeOfFreedomMappingDAO', foreign_keys='[DegreeOfFreedomMappingDAO.activeconnectiondao_active_dofs_id]', post_update=True)
-
-    __mapper_args__ = {
-        'polymorphic_identity': 'ActiveConnectionDAO',
-        'inherit_condition': id == ConnectionDAO.id,
-    }
-
-class CylinderDAO(PrimitiveDAO, DataAccessObject[semantic_world.geometry.Cylinder]):
-    __tablename__ = 'CylinderDAO'
->>>>>>> 0ea72fba
-
-    id: Mapped[int] = mapped_column(ForeignKey(ComponentsDAO.id), primary_key=True)
-
-
-
-    body_id: Mapped[int] = mapped_column(ForeignKey('BodyDAO.id', use_alter=True), nullable=True)
-    handle_id: Mapped[int] = mapped_column(ForeignKey('HandleDAO.id', use_alter=True), nullable=True)
-    wardrobedao_doors_id: Mapped[Optional[int]] = mapped_column(ForeignKey('WardrobeDAO.id', use_alter=True), nullable=True)
-
-    body: Mapped[BodyDAO] = relationship('BodyDAO', uselist=False, foreign_keys=[body_id], post_update=True)
-    handle: Mapped[HandleDAO] = relationship('HandleDAO', uselist=False, foreign_keys=[handle_id], post_update=True)
-
-    __mapper_args__ = {
-        'polymorphic_identity': 'DoorDAO',
-        'inherit_condition': id == ComponentsDAO.id,
-    }
-
-<<<<<<< HEAD
-class DrawerDAO(ComponentsDAO, DataAccessObject[semantic_world.views.views.Drawer]):
-    __tablename__ = 'DrawerDAO'
-
-    id: Mapped[int] = mapped_column(ForeignKey(ComponentsDAO.id), primary_key=True)
-
-
-
-    container_id: Mapped[int] = mapped_column(ForeignKey('ContainerDAO.id', use_alter=True), nullable=True)
-    handle_id: Mapped[int] = mapped_column(ForeignKey('HandleDAO.id', use_alter=True), nullable=True)
-    cabinetdao_drawers_id: Mapped[Optional[int]] = mapped_column(ForeignKey('CabinetDAO.id', use_alter=True), nullable=True)
-
-    container: Mapped[ContainerDAO] = relationship('ContainerDAO', uselist=False, foreign_keys=[container_id], post_update=True)
-    handle: Mapped[HandleDAO] = relationship('HandleDAO', uselist=False, foreign_keys=[handle_id], post_update=True)
-
-    __mapper_args__ = {
-        'polymorphic_identity': 'DrawerDAO',
-        'inherit_condition': id == ComponentsDAO.id,
-    }
-
-class EnvironmentViewDAO(RootedViewDAO, DataAccessObject[semantic_world.world_entity.EnvironmentView]):
-    __tablename__ = 'EnvironmentViewDAO'
-
-    id: Mapped[int] = mapped_column(ForeignKey(RootedViewDAO.id), primary_key=True)
-
-=======
+    }
+
 class BoxDAO(PrimitiveDAO, DataAccessObject[semantic_world.geometry.Box]):
     __tablename__ = 'BoxDAO'
 
@@ -852,119 +541,6 @@
         'inherit_condition': id == PrimitiveDAO.id,
     }
 
-class SphereDAO(PrimitiveDAO, DataAccessObject[semantic_world.geometry.Sphere]):
-    __tablename__ = 'SphereDAO'
-
-    id: Mapped[int] = mapped_column(ForeignKey(PrimitiveDAO.id), primary_key=True)
-
-    radius: Mapped[float]
->>>>>>> 0ea72fba
-
-
-
-
-    __mapper_args__ = {
-<<<<<<< HEAD
-        'polymorphic_identity': 'EnvironmentViewDAO',
-        'inherit_condition': id == RootedViewDAO.id,
-    }
-
-class CupboardDAO(FurnitureDAO, DataAccessObject[semantic_world.views.views.Cupboard]):
-    __tablename__ = 'CupboardDAO'
-
-    id: Mapped[int] = mapped_column(ForeignKey(FurnitureDAO.id), primary_key=True)
-
-
-
-
-
-    __mapper_args__ = {
-=======
-        'polymorphic_identity': 'SphereDAO',
-        'inherit_condition': id == PrimitiveDAO.id,
-    }
-
-class DrawerDAO(ComponentsDAO, DataAccessObject[semantic_world.views.views.Drawer]):
-    __tablename__ = 'DrawerDAO'
-
-    id: Mapped[int] = mapped_column(ForeignKey(ComponentsDAO.id), primary_key=True)
-
-
-
-    container_id: Mapped[int] = mapped_column(ForeignKey('ContainerDAO.id', use_alter=True), nullable=True)
-    handle_id: Mapped[int] = mapped_column(ForeignKey('HandleDAO.id', use_alter=True), nullable=True)
-    cabinetdao_drawers_id: Mapped[Optional[int]] = mapped_column(ForeignKey('CabinetDAO.id', use_alter=True), nullable=True)
-
-    container: Mapped[ContainerDAO] = relationship('ContainerDAO', uselist=False, foreign_keys=[container_id], post_update=True)
-    handle: Mapped[HandleDAO] = relationship('HandleDAO', uselist=False, foreign_keys=[handle_id], post_update=True)
-
-    __mapper_args__ = {
-        'polymorphic_identity': 'DrawerDAO',
-        'inherit_condition': id == ComponentsDAO.id,
-    }
-
-class DoorDAO(ComponentsDAO, DataAccessObject[semantic_world.views.views.Door]):
-    __tablename__ = 'DoorDAO'
-
-    id: Mapped[int] = mapped_column(ForeignKey(ComponentsDAO.id), primary_key=True)
-
-
-
-    body_id: Mapped[int] = mapped_column(ForeignKey('BodyDAO.id', use_alter=True), nullable=True)
-    handle_id: Mapped[int] = mapped_column(ForeignKey('HandleDAO.id', use_alter=True), nullable=True)
-    wardrobedao_doors_id: Mapped[Optional[int]] = mapped_column(ForeignKey('WardrobeDAO.id', use_alter=True), nullable=True)
-
-    body: Mapped[BodyDAO] = relationship('BodyDAO', uselist=False, foreign_keys=[body_id], post_update=True)
-    handle: Mapped[HandleDAO] = relationship('HandleDAO', uselist=False, foreign_keys=[handle_id], post_update=True)
-
-    __mapper_args__ = {
-        'polymorphic_identity': 'DoorDAO',
-        'inherit_condition': id == ComponentsDAO.id,
-    }
-
-class CupboardDAO(FurnitureDAO, DataAccessObject[semantic_world.views.views.Cupboard]):
-    __tablename__ = 'CupboardDAO'
-
-    id: Mapped[int] = mapped_column(ForeignKey(FurnitureDAO.id), primary_key=True)
-
-
-
-
-
-    __mapper_args__ = {
->>>>>>> 0ea72fba
-        'polymorphic_identity': 'CupboardDAO',
-        'inherit_condition': id == FurnitureDAO.id,
-    }
-
-class Connection6DoFDAO(PassiveConnectionDAO, DataAccessObject[semantic_world.connections.Connection6DoF]):
-    __tablename__ = 'Connection6DoFDAO'
-
-    id: Mapped[int] = mapped_column(ForeignKey(PassiveConnectionDAO.id), primary_key=True)
-
-
-
-    x_id: Mapped[int] = mapped_column(ForeignKey('DegreeOfFreedomMappingDAO.id', use_alter=True), nullable=True)
-    y_id: Mapped[int] = mapped_column(ForeignKey('DegreeOfFreedomMappingDAO.id', use_alter=True), nullable=True)
-    z_id: Mapped[int] = mapped_column(ForeignKey('DegreeOfFreedomMappingDAO.id', use_alter=True), nullable=True)
-    qx_id: Mapped[int] = mapped_column(ForeignKey('DegreeOfFreedomMappingDAO.id', use_alter=True), nullable=True)
-    qy_id: Mapped[int] = mapped_column(ForeignKey('DegreeOfFreedomMappingDAO.id', use_alter=True), nullable=True)
-    qz_id: Mapped[int] = mapped_column(ForeignKey('DegreeOfFreedomMappingDAO.id', use_alter=True), nullable=True)
-    qw_id: Mapped[int] = mapped_column(ForeignKey('DegreeOfFreedomMappingDAO.id', use_alter=True), nullable=True)
-
-    x: Mapped[DegreeOfFreedomMappingDAO] = relationship('DegreeOfFreedomMappingDAO', uselist=False, foreign_keys=[x_id], post_update=True)
-    y: Mapped[DegreeOfFreedomMappingDAO] = relationship('DegreeOfFreedomMappingDAO', uselist=False, foreign_keys=[y_id], post_update=True)
-    z: Mapped[DegreeOfFreedomMappingDAO] = relationship('DegreeOfFreedomMappingDAO', uselist=False, foreign_keys=[z_id], post_update=True)
-    qx: Mapped[DegreeOfFreedomMappingDAO] = relationship('DegreeOfFreedomMappingDAO', uselist=False, foreign_keys=[qx_id], post_update=True)
-    qy: Mapped[DegreeOfFreedomMappingDAO] = relationship('DegreeOfFreedomMappingDAO', uselist=False, foreign_keys=[qy_id], post_update=True)
-    qz: Mapped[DegreeOfFreedomMappingDAO] = relationship('DegreeOfFreedomMappingDAO', uselist=False, foreign_keys=[qz_id], post_update=True)
-    qw: Mapped[DegreeOfFreedomMappingDAO] = relationship('DegreeOfFreedomMappingDAO', uselist=False, foreign_keys=[qw_id], post_update=True)
-
-    __mapper_args__ = {
-        'polymorphic_identity': 'Connection6DoFDAO',
-        'inherit_condition': id == PassiveConnectionDAO.id,
-    }
-
 class PrismaticConnectionDAO(ActiveConnectionDAO, DataAccessObject[semantic_world.connections.PrismaticConnection]):
     __tablename__ = 'PrismaticConnectionDAO'
 
@@ -985,7 +561,6 @@
         'inherit_condition': id == ActiveConnectionDAO.id,
     }
 
-<<<<<<< HEAD
 class OmniDriveDAO(ActiveConnectionDAO, DataAccessObject[semantic_world.connections.OmniDrive]):
     __tablename__ = 'OmniDriveDAO'
 
@@ -1036,59 +611,101 @@
 
     __mapper_args__ = {
         'polymorphic_identity': 'RevoluteConnectionDAO',
-=======
-class RevoluteConnectionDAO(ActiveConnectionDAO, DataAccessObject[semantic_world.connections.RevoluteConnection]):
-    __tablename__ = 'RevoluteConnectionDAO'
-
-    id: Mapped[int] = mapped_column(ForeignKey(ActiveConnectionDAO.id), primary_key=True)
-
-    multiplier: Mapped[float]
-    offset: Mapped[float]
-
-
-    axis_id: Mapped[int] = mapped_column(ForeignKey('UnitVectorDAO.id', use_alter=True), nullable=True)
-    dof_id: Mapped[int] = mapped_column(ForeignKey('DegreeOfFreedomMappingDAO.id', use_alter=True), nullable=True)
-
-    axis: Mapped[UnitVectorDAO] = relationship('UnitVectorDAO', uselist=False, foreign_keys=[axis_id], post_update=True)
-    dof: Mapped[DegreeOfFreedomMappingDAO] = relationship('DegreeOfFreedomMappingDAO', uselist=False, foreign_keys=[dof_id], post_update=True)
-
-    __mapper_args__ = {
-        'polymorphic_identity': 'RevoluteConnectionDAO',
         'inherit_condition': id == ActiveConnectionDAO.id,
     }
 
-class OmniDriveDAO(ActiveConnectionDAO, DataAccessObject[semantic_world.connections.OmniDrive]):
-    __tablename__ = 'OmniDriveDAO'
-
-    id: Mapped[int] = mapped_column(ForeignKey(ActiveConnectionDAO.id), primary_key=True)
-
-    translation_velocity_limits: Mapped[float]
-    rotation_velocity_limits: Mapped[float]
+class Connection6DoFDAO(PassiveConnectionDAO, DataAccessObject[semantic_world.connections.Connection6DoF]):
+    __tablename__ = 'Connection6DoFDAO'
+
+    id: Mapped[int] = mapped_column(ForeignKey(PassiveConnectionDAO.id), primary_key=True)
+
 
 
     x_id: Mapped[int] = mapped_column(ForeignKey('DegreeOfFreedomMappingDAO.id', use_alter=True), nullable=True)
     y_id: Mapped[int] = mapped_column(ForeignKey('DegreeOfFreedomMappingDAO.id', use_alter=True), nullable=True)
     z_id: Mapped[int] = mapped_column(ForeignKey('DegreeOfFreedomMappingDAO.id', use_alter=True), nullable=True)
-    roll_id: Mapped[int] = mapped_column(ForeignKey('DegreeOfFreedomMappingDAO.id', use_alter=True), nullable=True)
-    pitch_id: Mapped[int] = mapped_column(ForeignKey('DegreeOfFreedomMappingDAO.id', use_alter=True), nullable=True)
-    yaw_id: Mapped[int] = mapped_column(ForeignKey('DegreeOfFreedomMappingDAO.id', use_alter=True), nullable=True)
-    x_vel_id: Mapped[int] = mapped_column(ForeignKey('DegreeOfFreedomMappingDAO.id', use_alter=True), nullable=True)
-    y_vel_id: Mapped[int] = mapped_column(ForeignKey('DegreeOfFreedomMappingDAO.id', use_alter=True), nullable=True)
-
-    passive_dofs: Mapped[List[DegreeOfFreedomMappingDAO]] = relationship('DegreeOfFreedomMappingDAO', foreign_keys='[DegreeOfFreedomMappingDAO.omnidrivedao_passive_dofs_id]', post_update=True)
+    qx_id: Mapped[int] = mapped_column(ForeignKey('DegreeOfFreedomMappingDAO.id', use_alter=True), nullable=True)
+    qy_id: Mapped[int] = mapped_column(ForeignKey('DegreeOfFreedomMappingDAO.id', use_alter=True), nullable=True)
+    qz_id: Mapped[int] = mapped_column(ForeignKey('DegreeOfFreedomMappingDAO.id', use_alter=True), nullable=True)
+    qw_id: Mapped[int] = mapped_column(ForeignKey('DegreeOfFreedomMappingDAO.id', use_alter=True), nullable=True)
+
     x: Mapped[DegreeOfFreedomMappingDAO] = relationship('DegreeOfFreedomMappingDAO', uselist=False, foreign_keys=[x_id], post_update=True)
     y: Mapped[DegreeOfFreedomMappingDAO] = relationship('DegreeOfFreedomMappingDAO', uselist=False, foreign_keys=[y_id], post_update=True)
     z: Mapped[DegreeOfFreedomMappingDAO] = relationship('DegreeOfFreedomMappingDAO', uselist=False, foreign_keys=[z_id], post_update=True)
-    roll: Mapped[DegreeOfFreedomMappingDAO] = relationship('DegreeOfFreedomMappingDAO', uselist=False, foreign_keys=[roll_id], post_update=True)
-    pitch: Mapped[DegreeOfFreedomMappingDAO] = relationship('DegreeOfFreedomMappingDAO', uselist=False, foreign_keys=[pitch_id], post_update=True)
-    yaw: Mapped[DegreeOfFreedomMappingDAO] = relationship('DegreeOfFreedomMappingDAO', uselist=False, foreign_keys=[yaw_id], post_update=True)
-    x_vel: Mapped[DegreeOfFreedomMappingDAO] = relationship('DegreeOfFreedomMappingDAO', uselist=False, foreign_keys=[x_vel_id], post_update=True)
-    y_vel: Mapped[DegreeOfFreedomMappingDAO] = relationship('DegreeOfFreedomMappingDAO', uselist=False, foreign_keys=[y_vel_id], post_update=True)
-
-    __mapper_args__ = {
-        'polymorphic_identity': 'OmniDriveDAO',
->>>>>>> 0ea72fba
-        'inherit_condition': id == ActiveConnectionDAO.id,
+    qx: Mapped[DegreeOfFreedomMappingDAO] = relationship('DegreeOfFreedomMappingDAO', uselist=False, foreign_keys=[qx_id], post_update=True)
+    qy: Mapped[DegreeOfFreedomMappingDAO] = relationship('DegreeOfFreedomMappingDAO', uselist=False, foreign_keys=[qy_id], post_update=True)
+    qz: Mapped[DegreeOfFreedomMappingDAO] = relationship('DegreeOfFreedomMappingDAO', uselist=False, foreign_keys=[qz_id], post_update=True)
+    qw: Mapped[DegreeOfFreedomMappingDAO] = relationship('DegreeOfFreedomMappingDAO', uselist=False, foreign_keys=[qw_id], post_update=True)
+
+    __mapper_args__ = {
+        'polymorphic_identity': 'Connection6DoFDAO',
+        'inherit_condition': id == PassiveConnectionDAO.id,
+    }
+
+class CupboardDAO(FurnitureDAO, DataAccessObject[semantic_world.views.views.Cupboard]):
+    __tablename__ = 'CupboardDAO'
+
+    id: Mapped[int] = mapped_column(ForeignKey(FurnitureDAO.id), primary_key=True)
+
+
+
+
+
+    __mapper_args__ = {
+        'polymorphic_identity': 'CupboardDAO',
+        'inherit_condition': id == FurnitureDAO.id,
+    }
+
+class DoorDAO(ComponentsDAO, DataAccessObject[semantic_world.views.views.Door]):
+    __tablename__ = 'DoorDAO'
+
+    id: Mapped[int] = mapped_column(ForeignKey(ComponentsDAO.id), primary_key=True)
+
+
+
+    body_id: Mapped[int] = mapped_column(ForeignKey('BodyDAO.id', use_alter=True), nullable=True)
+    handle_id: Mapped[int] = mapped_column(ForeignKey('HandleDAO.id', use_alter=True), nullable=True)
+    wardrobedao_doors_id: Mapped[Optional[int]] = mapped_column(ForeignKey('WardrobeDAO.id', use_alter=True), nullable=True)
+
+    body: Mapped[BodyDAO] = relationship('BodyDAO', uselist=False, foreign_keys=[body_id], post_update=True)
+    handle: Mapped[HandleDAO] = relationship('HandleDAO', uselist=False, foreign_keys=[handle_id], post_update=True)
+
+    __mapper_args__ = {
+        'polymorphic_identity': 'DoorDAO',
+        'inherit_condition': id == ComponentsDAO.id,
+    }
+
+class DrawerDAO(ComponentsDAO, DataAccessObject[semantic_world.views.views.Drawer]):
+    __tablename__ = 'DrawerDAO'
+
+    id: Mapped[int] = mapped_column(ForeignKey(ComponentsDAO.id), primary_key=True)
+
+
+
+    container_id: Mapped[int] = mapped_column(ForeignKey('ContainerDAO.id', use_alter=True), nullable=True)
+    handle_id: Mapped[int] = mapped_column(ForeignKey('HandleDAO.id', use_alter=True), nullable=True)
+    cabinetdao_drawers_id: Mapped[Optional[int]] = mapped_column(ForeignKey('CabinetDAO.id', use_alter=True), nullable=True)
+
+    container: Mapped[ContainerDAO] = relationship('ContainerDAO', uselist=False, foreign_keys=[container_id], post_update=True)
+    handle: Mapped[HandleDAO] = relationship('HandleDAO', uselist=False, foreign_keys=[handle_id], post_update=True)
+
+    __mapper_args__ = {
+        'polymorphic_identity': 'DrawerDAO',
+        'inherit_condition': id == ComponentsDAO.id,
+    }
+
+class EnvironmentViewDAO(RootedViewDAO, DataAccessObject[semantic_world.world_entity.EnvironmentView]):
+    __tablename__ = 'EnvironmentViewDAO'
+
+    id: Mapped[int] = mapped_column(ForeignKey(RootedViewDAO.id), primary_key=True)
+
+
+
+
+
+    __mapper_args__ = {
+        'polymorphic_identity': 'EnvironmentViewDAO',
+        'inherit_condition': id == RootedViewDAO.id,
     }
 
 class WardrobeDAO(CupboardDAO, DataAccessObject[semantic_world.views.views.Wardrobe]):
